--- conflicted
+++ resolved
@@ -1,79 +1,74 @@
 {
-  "name": "@scaffold-eth/monorepo",
-  "version": "1.0.0",
-  "keywords": [
-    "ethereum",
-    "react",
-    "uniswap",
-    "workspaces",
-    "yarn"
-  ],
-  "private": true,
-  "scripts": {
-    "react-app:build": "yarn workspace @scaffold-eth/react-app build --max-old-space-size=12288",
-    "react-app:eject": "yarn workspace @scaffold-eth/react-app eject",
-    "react-app:start": "yarn workspace @scaffold-eth/react-app start",
-    "react-app:test": "yarn workspace @scaffold-eth/react-app test",
-    "build": "yarn workspace @scaffold-eth/react-app build --max-old-space-size=12288",
-    "prettier": "yarn workspace @scaffold-eth/react-app prettier",
-    "chain": "yarn workspace @scaffold-eth/hardhat chain",
-    "fork": "yarn workspace @scaffold-eth/hardhat fork",
-    "node": "yarn workspace @scaffold-eth/hardhat chain",
-    "test": "yarn workspace @scaffold-eth/hardhat test",
-    "start": "yarn workspace @scaffold-eth/react-app start",
-    "compile": "yarn workspace @scaffold-eth/hardhat compile",
-    "deploy": "yarn workspace @scaffold-eth/hardhat deploy",
-    "watch": "yarn workspace @scaffold-eth/hardhat watch",
-    "accounts": "yarn workspace @scaffold-eth/hardhat accounts",
-    "balance": "yarn workspace @scaffold-eth/hardhat balance",
-    "send": "yarn workspace @scaffold-eth/hardhat send",
-    "ipfs": "yarn workspace @scaffold-eth/react-app ipfs",
-    "surge": "yarn workspace @scaffold-eth/react-app surge",
-    "s3": "yarn workspace @scaffold-eth/react-app s3",
-    "route": "yarn workspace @scaffold-eth/react-app route",
-    "ship": "yarn workspace @scaffold-eth/react-app ship",
-    "generate": "yarn workspace @scaffold-eth/hardhat generate",
-    "account": "yarn workspace @scaffold-eth/hardhat account",
-    "mineContractAddress": "cd packages/hardhat && npx hardhat mineContractAddress",
-    "wallet": "cd packages/hardhat && npx hardhat wallet",
-    "fundedwallet": "cd packages/hardhat && npx hardhat fundedwallet",
-    "flatten": "cd packages/hardhat && npx hardhat flatten",
-    "clean": "cd packages/hardhat && npx hardhat clean",
-    "run-graph-node": "yarn workspace @scaffold-eth/services run-graph-node",
-    "remove-graph-node": "yarn workspace @scaffold-eth/services remove-graph-node",
-    "clean-graph-node": "yarn workspace @scaffold-eth/services clean-graph-node",
-    "graph-prepare": "mustache packages/subgraph/config/config.json packages/subgraph/src/subgraph.template.yaml > packages/subgraph/subgraph.yaml",
-    "graph-codegen": "yarn workspace @scaffold-eth/subgraph graph codegen",
-    "graph-build": "yarn workspace @scaffold-eth/subgraph graph build",
-    "graph-create-local": "yarn workspace @scaffold-eth/subgraph graph create --node http://localhost:8020/ scaffold-eth/your-contract",
-    "graph-remove-local": "yarn workspace @scaffold-eth/subgraph graph remove --node http://localhost:8020/ scaffold-eth/your-contract",
-    "graph-deploy-local": "yarn workspace @scaffold-eth/subgraph graph deploy --node http://localhost:8020/ --ipfs http://localhost:5001 scaffold-eth/your-contract",
-    "graph-ship-local": "yarn graph-prepare && yarn graph-codegen && yarn graph-deploy-local",
-    "deploy-and-graph": "yarn deploy && yarn graph-ship-local",
-    "theme": "yarn workspace @scaffold-eth/react-app theme",
-    "watch-theme": "yarn workspace @scaffold-eth/react-app watch",
-    "postinstall": "husky install"
-  },
-  "workspaces": {
-    "packages": [
-      "packages/*"
+    "name": "@scaffold-eth/monorepo",
+    "version": "1.0.0",
+    "keywords": [
+        "ethereum",
+        "react",
+        "uniswap",
+        "workspaces",
+        "yarn"
     ],
-    "nohoist": [
-      "**/@graphprotocol/graph-ts",
-      "**/@graphprotocol/graph-ts/**",
-      "**/hardhat",
-      "**/hardhat/**",
-      "**/hardhat-ts",
-      "**/hardhat-ts/**"
-    ]
-  },
-<<<<<<< HEAD
-  "dependencies": {
-    "pretty-time": "^1.1.0"
-=======
-  "dependencies": {},
-  "devDependencies": {
-    "husky": "^7.0.2"
->>>>>>> c416428e
-  }
+    "private": true,
+    "scripts": {
+        "react-app:build": "yarn workspace @scaffold-eth/react-app build --max-old-space-size=12288",
+        "react-app:eject": "yarn workspace @scaffold-eth/react-app eject",
+        "react-app:start": "yarn workspace @scaffold-eth/react-app start",
+        "react-app:test": "yarn workspace @scaffold-eth/react-app test",
+        "build": "yarn workspace @scaffold-eth/react-app build --max-old-space-size=12288",
+        "prettier": "yarn workspace @scaffold-eth/react-app prettier",
+        "chain": "yarn workspace @scaffold-eth/hardhat chain",
+        "fork": "yarn workspace @scaffold-eth/hardhat fork",
+        "node": "yarn workspace @scaffold-eth/hardhat chain",
+        "test": "yarn workspace @scaffold-eth/hardhat test",
+        "start": "yarn workspace @scaffold-eth/react-app start",
+        "compile": "yarn workspace @scaffold-eth/hardhat compile",
+        "deploy": "yarn workspace @scaffold-eth/hardhat deploy",
+        "watch": "yarn workspace @scaffold-eth/hardhat watch",
+        "accounts": "yarn workspace @scaffold-eth/hardhat accounts",
+        "balance": "yarn workspace @scaffold-eth/hardhat balance",
+        "send": "yarn workspace @scaffold-eth/hardhat send",
+        "ipfs": "yarn workspace @scaffold-eth/react-app ipfs",
+        "surge": "yarn workspace @scaffold-eth/react-app surge",
+        "s3": "yarn workspace @scaffold-eth/react-app s3",
+        "route": "yarn workspace @scaffold-eth/react-app route",
+        "ship": "yarn workspace @scaffold-eth/react-app ship",
+        "generate": "yarn workspace @scaffold-eth/hardhat generate",
+        "account": "yarn workspace @scaffold-eth/hardhat account",
+        "mineContractAddress": "cd packages/hardhat && npx hardhat mineContractAddress",
+        "wallet": "cd packages/hardhat && npx hardhat wallet",
+        "fundedwallet": "cd packages/hardhat && npx hardhat fundedwallet",
+        "flatten": "cd packages/hardhat && npx hardhat flatten",
+        "clean": "cd packages/hardhat && npx hardhat clean",
+        "run-graph-node": "yarn workspace @scaffold-eth/services run-graph-node",
+        "remove-graph-node": "yarn workspace @scaffold-eth/services remove-graph-node",
+        "clean-graph-node": "yarn workspace @scaffold-eth/services clean-graph-node",
+        "graph-prepare": "mustache packages/subgraph/config/config.json packages/subgraph/src/subgraph.template.yaml > packages/subgraph/subgraph.yaml",
+        "graph-codegen": "yarn workspace @scaffold-eth/subgraph graph codegen",
+        "graph-build": "yarn workspace @scaffold-eth/subgraph graph build",
+        "graph-create-local": "yarn workspace @scaffold-eth/subgraph graph create --node http://localhost:8020/ scaffold-eth/your-contract",
+        "graph-remove-local": "yarn workspace @scaffold-eth/subgraph graph remove --node http://localhost:8020/ scaffold-eth/your-contract",
+        "graph-deploy-local": "yarn workspace @scaffold-eth/subgraph graph deploy --node http://localhost:8020/ --ipfs http://localhost:5001 scaffold-eth/your-contract",
+        "graph-ship-local": "yarn graph-prepare && yarn graph-codegen && yarn graph-deploy-local",
+        "deploy-and-graph": "yarn deploy && yarn graph-ship-local",
+        "theme": "yarn workspace @scaffold-eth/react-app theme",
+        "watch-theme": "yarn workspace @scaffold-eth/react-app watch",
+        "postinstall": "husky install"
+    },
+    "workspaces": {
+        "packages": [
+            "packages/*"
+        ],
+        "nohoist": [
+            "**/@graphprotocol/graph-ts",
+            "**/@graphprotocol/graph-ts/**",
+            "**/hardhat",
+            "**/hardhat/**",
+            "**/hardhat-ts",
+            "**/hardhat-ts/**"
+        ]
+    },
+    "dependencies": {},
+    "devDependencies": {
+        "husky": "^7.0.2"
+    }
 }