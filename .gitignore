packages/subgraph/subgraph.yaml
packages/subgraph/generated
packages/subgraph/abis/*
packages/hardhat/*.txt
**/aws.json

# See https://help.github.com/articles/ignoring-files/ for more about ignoring files.
**/node_modules

packages/hardhat/artifacts*
packages/hardhat/deployments
packages/react-app/src/contracts/*
!packages/react-app/src/contracts/external_contracts.js
packages/hardhat/cache*
packages/**/data
!packages/react-app/src/contracts/contracts.js


# ts
packages/hardhat-ts/cache
# secrets
.secret

packages/subgraph/config/config.json
tenderly.yaml

# dependencies
/node_modules
/.pnp
.pnp.js

# testing
coverage

# production
build
# yarn / eslint
.yarn/cache
.yarn/install-state.gz
.yarn/build-state.yml
.eslintcache
# testing
coverage

# production
build

#Hardhat files
cache
artifacts

# misc
.DS_Store
.env*

# debug
npm-debug.log*
yarn-debug.log*
yarn-error.log*

.idea

# Local Netlify folder
.netlify
<<<<<<< HEAD

# docker
/docker
=======
*.tsbuildinfo
*.stackdump
>>>>>>> c681bfc8
<|MERGE_RESOLUTION|>--- conflicted
+++ resolved
@@ -62,11 +62,9 @@
 
 # Local Netlify folder
 .netlify
-<<<<<<< HEAD
 
 # docker
 /docker
-=======
+
 *.tsbuildinfo
-*.stackdump
->>>>>>> c681bfc8
+*.stackdump