--- conflicted
+++ resolved
@@ -19,7 +19,7 @@
       Notice the use of %PUBLIC_URL% in the tags above.
       It will be replaced with the URL of the `public` folder during the build.
       Only files inside the `public` folder can be referenced from the HTML.
-      
+
       Unlike "/favicon.ico" or "favicon.ico", "%PUBLIC_URL%/favicon.ico" will
       work correctly both with client-side routing and a non-root public URL.
       Learn how to configure a non-root public URL by running `npm run build`.
@@ -68,12 +68,7 @@
       <div style="margin:0 auto;opacity:0.25;margin-top:160px;width:300px;border:1px solid #999999;box-shadow:2px 2px 8px #AAAAAA;">
         <img style="max-width:300px" src="/loading.gif"/>
       </div>
-<<<<<<< HEAD
-      <div style="font-size:11px;opacity:0.33;margin-top:16px;text-align:center">v0131</div>
-=======
-
-      <div style="font-size:11px;opacity:0.33;margin-top:16px;text-align:center">v0129</div>
->>>>>>> 10002afb
+      <div style="font-size:11px;opacity:0.33;margin-top:16px;text-align:center">v0132</div>
     </div>
     <!--
       This HTML file is a template.
