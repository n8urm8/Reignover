{
  "name": "@scaffold-eth/react-app",
  "version": "1.0.0",
  "homepage": ".",
  "browserslist": {
    "production": [
      ">0.2%",
      "not dead",
      "not op_mini all"
    ],
    "development": [
      "last 1 chrome version",
      "last 1 firefox version",
      "last 1 safari version"
    ]
  },
  "dependencies": {
    "@ant-design/icons": "^4.2.2",
    "@apollo/client": "^3.3.21",
    "@apollo/react-hooks": "^4.0.0",
    "@portis/web3": "^4.0.5",
    "@ramp-network/ramp-instant-sdk": "^2.2.0",
    "@testing-library/jest-dom": "^5.11.4",
    "@testing-library/react": "^11.1.0",
    "@testing-library/user-event": "^12.1.8",
    "@uniswap/sdk": "^3.0.3",
    "@uniswap/v2-periphery": "^1.1.0-beta.0",
    "@walletconnect/web3-provider": "^1.5.2",
<<<<<<< HEAD
    "antd": "^4.7.0",
=======
    "antd": "4.16.0",
>>>>>>> 9dd5acd2
    "apollo-boost": "^0.4.9",
    "apollo-client": "^2.6.10",
    "apollo-utilities": "^1.3.4",
    "arb-ts": "^0.0.18",
    "authereum": "^0.1.14",
    "axios": "^0.20.0",
    "bnc-notify": "^1.5.0",
    "dotenv": "^8.2.0",
    "eth-hooks": "2.3.2",
    "ethers": "^5.4.1",
    "fortmatic": "^2.2.1",
    "graphiql": "^1.0.5",
    "graphql": "^15.3.0",
    "isomorphic-fetch": "^3.0.0",
    "node-watch": "^0.7.1",
    "postcss": "^8.2.6",
    "qrcode.react": "^1.0.0",
    "react": "^17.0.2",
    "react-blockies": "^1.4.1",
    "react-css-theme-switcher": "^0.2.2",
<<<<<<< HEAD
    "react-dom": "^16.14.0",
    "react-json-view": "^1.21.1",
=======
    "react-dom": "^17.0.2",
>>>>>>> 9dd5acd2
    "react-qr-reader": "^2.2.1",
    "react-router-dom": "^5.2.0",
    "react-scripts": "4.0.0",
    "walletlink": "^2.1.5",
    "web3modal": "^1.9.1"
  },
  "devDependencies": {
    "@apollo/client": "^3.3.21",
    "@testing-library/dom": "^6.12.2",
    "@types/react": "^16.9.19",
    "autoprefixer": "^10.2.4",
    "chalk": "^4.1.0",
    "eslint": "^7.5.0",
    "eslint-config-airbnb": "^18.2.0",
    "eslint-config-prettier": "^8.3.0",
    "eslint-plugin-babel": "^5.3.1",
    "eslint-plugin-import": "^2.23.4",
    "eslint-plugin-jsx-a11y": "^6.4.1",
    "eslint-plugin-prettier": "^3.4.0",
    "eslint-plugin-react": "^7.22.0",
    "eslint-plugin-react-hooks": "^4.2.0",
    "gulp": "^4.0.2",
    "gulp-csso": "^4.0.1",
    "gulp-debug": "^4.0.0",
    "gulp-less": "^4.0.1",
    "gulp-postcss": "^9.0.0",
    "ipfs-http-client": "^45.0.0",
    "less-plugin-npm-import": "^2.1.0",
    "prettier": "^2.0.5",
    "s3-folder-upload": "^2.3.1",
    "surge": "^0.21.5"
  },
  "eslintConfig": {
    "extends": "react-app"
  },
  "scripts": {
    "build": "react-scripts build",
    "eject": "react-scripts eject",
    "prestart": "node ./scripts/create_contracts.js",
    "start": "react-scripts start",
    "test": "react-scripts test",
    "lint": "eslint --config ./.eslintrc.js --ignore-path ./.eslintignore ./src/**/*",
    "ipfs": "node ./scripts/ipfs.js",
    "surge": "cp build/index.html build/200.html && surge ./build",
    "s3": "node ./scripts/s3.js",
    "ship": "yarn surge",
    "theme": "npx gulp less",
    "watch": "node ./scripts/watch.js",
    "prettier": "npx prettier --write . '!(node_module|build)/**/*'"
  }
}<|MERGE_RESOLUTION|>--- conflicted
+++ resolved
@@ -26,11 +26,7 @@
     "@uniswap/sdk": "^3.0.3",
     "@uniswap/v2-periphery": "^1.1.0-beta.0",
     "@walletconnect/web3-provider": "^1.5.2",
-<<<<<<< HEAD
-    "antd": "^4.7.0",
-=======
     "antd": "4.16.0",
->>>>>>> 9dd5acd2
     "apollo-boost": "^0.4.9",
     "apollo-client": "^2.6.10",
     "apollo-utilities": "^1.3.4",
@@ -51,12 +47,8 @@
     "react": "^17.0.2",
     "react-blockies": "^1.4.1",
     "react-css-theme-switcher": "^0.2.2",
-<<<<<<< HEAD
-    "react-dom": "^16.14.0",
+    "react-dom": "^17.0.2",
     "react-json-view": "^1.21.1",
-=======
-    "react-dom": "^17.0.2",
->>>>>>> 9dd5acd2
     "react-qr-reader": "^2.2.1",
     "react-router-dom": "^5.2.0",
     "react-scripts": "4.0.0",
