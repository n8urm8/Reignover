--- conflicted
+++ resolved
@@ -1,7 +1 @@
-<<<<<<< HEAD
-export { default as ExampleUI } from "./ExampleUI";
-export { default as Hints } from "./Hints";
-export { default as Subgraph } from "./Subgraph";
-=======
-export { default as PushTheButton } from "./PushTheButton";
->>>>>>> 203e7ef7
+export { default as PushTheButton } from "./PushTheButton";