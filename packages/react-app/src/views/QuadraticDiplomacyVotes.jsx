import { Button, Checkbox, Divider, Space } from "antd";
import React, {useEffect, useState} from "react"

export default function QuadraticDiplomacyVotes({
  votesEntries,
}) {
  const [votes, setVotes] = useState({});

  useEffect(async() => {
    const sumVotes = {};
    let totalSqrts = 0;
    for (const entry of votesEntries) {
      const sqrtVote = Math.sqrt(entry.amount.toNumber());
      console.log(entry.name, sqrtVote);
      if (!sumVotes[entry.wallet]) {
        sumVotes[entry.wallet] = 0;
      }
      sumVotes[entry.wallet] += sqrtVote;
      totalSqrts += sqrtVote;
    }

<<<<<<< HEAD
    console.log('sumVotes', sumVotes);
    console.log('totalSqrts', totalSqrts);

    // setVotes(sumVotes);
=======
    setVotes(sumVotes);
>>>>>>> 5b889057
  }, [votesEntries]);

  return (
    <>
      <div style={{ border: "1px solid #cccccc", padding: 16, width: 400, margin: "auto", marginTop: 64 }}>
        <h4><strong>Votes</strong></h4>
        <Divider />
        <ul style={{ listStyle: 'none' }}>
          {Object.keys(votes).map((address) => (
            <>
              <li
                key={address}
              >
                <p><strong>Name: </strong> {votes[address].name}</p>
                <p><strong>Wallet: </strong> {votes[address].wallet}</p>
                <p><strong>Votes: </strong> {votes[address].amount}</p>
              </li>
              <Divider />
            </>
          ))}
        </ul>
        <Divider />
      </div>
    </>
  );
}<|MERGE_RESOLUTION|>--- conflicted
+++ resolved
@@ -19,14 +19,10 @@
       totalSqrts += sqrtVote;
     }
 
-<<<<<<< HEAD
     console.log('sumVotes', sumVotes);
     console.log('totalSqrts', totalSqrts);
 
     // setVotes(sumVotes);
-=======
-    setVotes(sumVotes);
->>>>>>> 5b889057
   }, [votesEntries]);
 
   return (
