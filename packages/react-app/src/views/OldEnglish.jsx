import React, { useCallback, useEffect, useState } from "react";
import { Link } from "react-router-dom";
import { Button, Card, List, Spin, Popover, Form, Switch } from "antd";
import { RedoOutlined } from "@ant-design/icons";
import { Address, AddressInput } from "../components";
import { ethers } from "ethers";
import { useEventListener } from "eth-hooks/events/useEventListener";

function OldEnglish({
  readContracts,
  mainnetProvider,
  blockExplorer,
  totalSupply,
  DEBUG,
  writeContracts,
  tx,
  address,
  localProvider,
  oldEnglishContract,
  balance,
  startBlock,
}) {
  const [allOldEnglish, setAllOldEnglish] = useState({});
  const [loadingOldEnglish, setLoadingOldEnglish] = useState(true);
  const perPage = 8;
  const [page, setPage] = useState(0);

<<<<<<< HEAD
  console.log("=-========================")

  const receives = useEventListener(readContracts, oldEnglishContract, "Receive", localProvider, 1);
  console.log("receives",receives)
=======
  const receives = useEventListener(readContracts, oldEnglishContract, "Receive", localProvider, startBlock - 9000);
>>>>>>> 73aa0f0f
  //const filtered =
  //  readContracts[oldEnglishContract] &&
  //  readContracts[oldEnglishContract].queryFilter(readContracts[oldEnglishContract].filters.Transfer(null, address));
  //console.log(filtered);

  const fetchMetadataAndUpdate = async id => {
    try {
      const tokenURI = await readContracts[oldEnglishContract].tokenURI(id);
      const jsonManifestString = atob(tokenURI.substring(29));

      try {
        const jsonManifest = JSON.parse(jsonManifestString);
        const collectibleUpdate = {};
        collectibleUpdate[id] = { id: id, uri: tokenURI, ...jsonManifest };

        setAllOldEnglish(i => ({ ...i, ...collectibleUpdate }));
      } catch (e) {
        console.log(e);
      }
    } catch (e) {
      console.log(e);
    }
  };

  const updateAllOldEnglish = async fetchAll => {
    if (readContracts[oldEnglishContract] && totalSupply /*&& totalSupply <= receives.length*/) {
      setLoadingOldEnglish(true);
      let reversed = [...receives]
        .reverse()
        .filter(function (el) {
          return el.args.tokenId > 0;
        })
        .slice(page, page * perPage + perPage);

      console.log(reversed);
      reversed.forEach(async oe => {
        if (oe.args.tokenId > 0 && (fetchAll || !allOldEnglish[oe.args.tokenId])) {
          fetchMetadataAndUpdate(oe.args.tokenId);
        }
      });
      setLoadingOldEnglish(false);
    }
  };

  const updateYourOldEnglish = async () => {
    for (let tokenIndex = 0; tokenIndex < balance; tokenIndex++) {
      try {
        const tokenId = await readContracts[oldEnglishContract].tokenOfOwnerByIndex(address, tokenIndex);
        fetchMetadataAndUpdate(tokenId);
      } catch (e) {
        console.log(e);
      }
    }
  };

  const updateOneOldEnglish = async id => {
    if (readContracts[oldEnglishContract] && totalSupply) {
      fetchMetadataAndUpdate(id);
    }
  };

  useEffect(() => {
    updateAllOldEnglish(false);
  }, [readContracts[oldEnglishContract], (totalSupply || "0").toString(), receives, page]);

  const onFinishFailed = errorInfo => {
    console.log("Failed:", errorInfo);
  };

  const [form] = Form.useForm();
  const sendForm = id => {
    const [sending, setSending] = useState(false);

    return (
      <div>
        <Form
          form={form}
          layout={"inline"}
          name="sendOE"
          initialValues={{ tokenId: id }}
          onFinish={async values => {
            setSending(true);
            try {
              const txCur = await tx(
                writeContracts[oldEnglishContract]["safeTransferFrom(address,address,uint256)"](
                  address,
                  values["to"],
                  id,
                ),
              );
              await txCur.wait();
              updateOneOldEnglish(id);
              setSending(false);
            } catch (e) {
              console.log("send failed", e);
              setSending(false);
            }
          }}
          onFinishFailed={onFinishFailed}
        >
          <Form.Item
            name="to"
            rules={[
              {
                required: true,
                message: "Which address should receive this OE?",
              },
            ]}
          >
            <AddressInput ensProvider={mainnetProvider} placeholder={"to address"} />
          </Form.Item>

          <Form.Item>
            <Button type="primary" htmlType="submit" loading={sending}>
              Send
            </Button>
          </Form.Item>
        </Form>
      </div>
    );
  };

  const [pourForm] = Form.useForm();
  const pour = id => {
    const [pouring, setPouring] = useState(false);

    return (
      <div>
        <Form
          form={pourForm}
          layout={"inline"}
          name="pourOE"
          initialValues={{ tokenId: id }}
          onFinish={async values => {
            setPouring(true);
            try {
              const txCur = await tx(writeContracts[oldEnglishContract]["pour"](id, values["to"]));
              await txCur.wait();
              updateOneOldEnglish(id);
              setPouring(false);
            } catch (e) {
              console.log("pour failed", e);
              setPouring(false);
            }
          }}
          onFinishFailed={onFinishFailed}
        >
          <Form.Item
            name="to"
            rules={[
              {
                required: true,
                message: "Who's getting a pour?",
              },
            ]}
          >
            <AddressInput ensProvider={mainnetProvider} placeholder={"to address"} />
          </Form.Item>

          <Form.Item>
            <Button type="primary" htmlType="submit" loading={pouring}>
              Pour
            </Button>
          </Form.Item>
        </Form>
      </div>
    );
  };

  let filteredOEs = Object.values(allOldEnglish).sort((a, b) => b.id - a.id);
  const [mine, setMine] = useState(false);
  if (mine == true && address && filteredOEs) {
    console.log(mine, address, filteredOEs);
    filteredOEs = filteredOEs.filter(function (el) {
      return el.owner == address.toLowerCase();
    });
  }

  return (
    <div style={{ width: "auto", margin: "auto", paddingBottom: 25, minHeight: 800 }}>
      {false ? (
        <Spin style={{ marginTop: 100 }} />
      ) : (
        <div>
          <div style={{ marginBottom: 5 }}>
            <Button
              onClick={() => {
                return updateAllOldEnglish(true);
              }}
            >
              Refresh
            </Button>
            <Switch
              disabled={loadingOldEnglish}
              style={{ marginLeft: 5 }}
              value={mine}
              onChange={() => {
                setMine(!mine);
                updateYourOldEnglish();
              }}
              checkedChildren="mine"
              unCheckedChildren="all"
            />
          </div>
          <List
            grid={{
              gutter: 16,
              xs: 1,
              sm: 2,
              md: 2,
              lg: 3,
              xl: 4,
              xxl: 4,
            }}
            pagination={{
              total: mine ? filteredOEs.length : totalSupply,
              defaultPageSize: perPage,
              defaultCurrent: page,
              onChange: currentPage => {
                setPage(currentPage - 1);
                console.log(currentPage);
              },
              showTotal: (total, range) =>
                `${range[0]}-${range[1]} of ${mine ? filteredOEs.length : totalSupply} items`,
            }}
            loading={loadingOldEnglish}
            dataSource={filteredOEs}
            renderItem={item => {
              const id = item.id;

              return (
                <List.Item key={id}>
                  <Card
                    title={
                      <div>
                        <span style={{ fontSize: 18, marginRight: 8 }}>{item.name ? item.name : `OE #${id}`}</span>
                        <Button
                          shape="circle"
                          onClick={() => {
                            updateOneOldEnglish(id);
                          }}
                          icon={<RedoOutlined />}
                        />
                      </div>
                    }
                  >
                    <a
                      href={`${blockExplorer}token/${
                        readContracts[oldEnglishContract] && readContracts[oldEnglishContract].address
                      }?a=${id}`}
                      target="_blank"
                    >
                      <img src={item.image && item.image} alt={"OldEnglish #" + id} width="200" />
                    </a>
                    {item.owner.toLowerCase() == readContracts[oldEnglishContract].address.toLowerCase() ? (
                      <div>{item.description}</div>
                    ) : (
                      <div>
                        <Address
                          address={item.owner}
                          ensProvider={mainnetProvider}
                          blockExplorer={blockExplorer}
                          fontSize={16}
                        />
                      </div>
                    )}
                    {address && item.owner == address.toLowerCase() && (
                      <>
                        {item.attributes[0].value < 13 ? (
                          <>
                            <Button
                              type="primary"
                              onClick={async () => {
                                try {
                                  const txCur = await tx(writeContracts[oldEnglishContract].sip(id));
                                  await txCur.wait();
                                  updateOneOldEnglish(id);
                                } catch (e) {
                                  console.log("sip failed", e);
                                }
                              }}
                            >
                              Sip
                            </Button>
                            <Popover
                              content={() => {
                                return pour(id);
                              }}
                              title="Pour OE"
                            >
                              <Button type="primary">Pour</Button>
                            </Popover>
                          </>
                        ) : (
                          <Button
                            type="primary"
                            onClick={async () => {
                              try {
                                const txCur = await tx(writeContracts[oldEnglishContract].recycle(id));
                                await txCur.wait();
                                updateOneOldEnglish(id);
                              } catch (e) {
                                console.log("recycle failed", e);
                              }
                            }}
                          >
                            Recycle
                          </Button>
                        )}
                        <Button
                          type="primary"
                          onClick={async () => {
                            try {
                              const txCur = await tx(writeContracts[oldEnglishContract].wrap(id));
                              await txCur.wait();
                              updateOneOldEnglish(id);
                            } catch (e) {
                              console.log("wrap failed", e);
                            }
                          }}
                        >
                          Wrap
                        </Button>
                        <Popover
                          content={() => {
                            return sendForm(id);
                          }}
                          title="Pass it:"
                        >
                          <Button type="primary">Pass it!</Button>
                        </Popover>
                      </>
                    )}
                  </Card>
                </List.Item>
              );
            }}
          />
        </div>
      )}
    </div>
  );
}

export default OldEnglish;<|MERGE_RESOLUTION|>--- conflicted
+++ resolved
@@ -25,14 +25,7 @@
   const perPage = 8;
   const [page, setPage] = useState(0);
 
-<<<<<<< HEAD
-  console.log("=-========================")
-
-  const receives = useEventListener(readContracts, oldEnglishContract, "Receive", localProvider, 1);
-  console.log("receives",receives)
-=======
   const receives = useEventListener(readContracts, oldEnglishContract, "Receive", localProvider, startBlock - 9000);
->>>>>>> 73aa0f0f
   //const filtered =
   //  readContracts[oldEnglishContract] &&
   //  readContracts[oldEnglishContract].queryFilter(readContracts[oldEnglishContract].filters.Transfer(null, address));
