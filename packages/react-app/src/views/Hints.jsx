--- conflicted
+++ resolved
@@ -2,11 +2,7 @@
 import { Select } from "antd";
 import React, { useState } from "react";
 import { Address, AddressInput } from "../components";
-<<<<<<< HEAD
-import { useTokenList } from "eth-hooks";
-=======
 import { useTokenList } from "eth-hooks/dapps/dex";
->>>>>>> 7f39219d
 
 const { Option } = Select;
 
