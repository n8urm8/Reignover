/* eslint-disable jsx-a11y/accessible-emoji */

<<<<<<< HEAD
import React, { useState, useEffect } from "react";
import { message, Row, Col, Button, List, Divider, Input, Card, DatePicker, Slider, Switch, Progress, Spin } from "antd";
import { SyncOutlined } from '@ant-design/icons';
import { QRPunkBlockie, QRBlockie, EtherInput, Address, Balance } from "../components";
import { parseEther, formatEther } from "@ethersproject/units";
import pretty from 'pretty-time';

export default function ExampleUI({streamToAddress, streamfrequency, totalStreamBalance, streamCap, depositEvents, withdrawEvents, streamBalance, address, mainnetProvider, userProvider, localProvider, yourLocalBalance, price, tx, readContracts, writeContracts }) {

  const [amount, setAmount] = useState();
  const [reason, setReason] = useState();

  const [ depositAmount, setDepositAmount ] = useState();
  const [ depositReason, setDepositReason ] = useState();

  console.log("streamCap",streamCap)
  console.log("streamBalance",streamBalance)
  const percent = streamCap && streamBalance && (streamBalance.mul(100).div(streamCap)).toNumber()

  console.log("percent",percent )

  let streamNetPercentSeconds = totalStreamBalance && streamCap&& totalStreamBalance.mul(100).div(streamCap)

  console.log("streamNetPercentSeconds",streamNetPercentSeconds,streamNetPercentSeconds&&streamNetPercentSeconds.toNumber())

  const totalSeconds = streamNetPercentSeconds && streamfrequency && streamNetPercentSeconds.mul(streamfrequency)
  console.log("totalSeconds",totalSeconds)

  const numberOfTimesFull = streamNetPercentSeconds && Math.floor(streamNetPercentSeconds.div(100))

  const streamNetPercent = streamNetPercentSeconds && streamNetPercentSeconds.mod(100)
  console.log("streamNetPercent",streamNetPercent, streamNetPercent && streamNetPercent.toNumber())

  const remainder = streamNetPercent && streamNetPercent.mod(1);
  console.log("remainder",remainder,remainder&&remainder.toNumber())

  const totalUnclaimable = totalStreamBalance && streamBalance && totalStreamBalance.sub(streamBalance)

  //const unclaimedPercent = totalStreamBalance && totalUnclaimable && totalUnclaimable.mul(100).div(totalStreamBalance)
  //console.log("unclaimedPercent",unclaimedPercent,unclaimedPercent&&unclaimedPercent.toNumber())

  const WIDTH = "calc(min(77vw,620px))"

  let totalProgress = []

  const widthOfStacks = numberOfTimesFull > 6 ? 32 : 64

  for(let c=0;c<numberOfTimesFull;c++){
    totalProgress.push(
      <Progress percent={100} showInfo={false} style={{width:widthOfStacks,padding:4}}/>
    )
  }
  if(streamNetPercent && streamNetPercent.toNumber()>0){
    totalProgress.push(
      <Progress percent={streamNetPercent&&streamNetPercent.toNumber()} showInfo={false} status="active" style={{width:widthOfStacks,padding:4}}/>
    )
  }

=======
import { SyncOutlined } from "@ant-design/icons";
import { formatEther, parseEther } from "@ethersproject/units";
import { Button, Card, DatePicker, Divider, Input, List, Progress, Slider, Spin, Switch } from "antd";
import React, { useState } from "react";
import { Address, Balance } from "../components";

export default function ExampleUI({
  purpose,
  setPurposeEvents,
  address,
  mainnetProvider,
  userProvider,
  localProvider,
  yourLocalBalance,
  price,
  tx,
  readContracts,
  writeContracts,
}) {
  const [newPurpose, setNewPurpose] = useState("loading...");

>>>>>>> 6d902a27
  return (
    <div>
      {/*
        ⚙️ Here is an example UI that displays and sets the purpose in your smart contract:
<<<<<<< HEAD


          //<QRBlockie scale={0.6} withQr={true} address={readContracts && readContracts.SimpleStream.address} />


      */}

      <div style={{padding:16, width:WIDTH, margin:"auto"}}>
        <div style={{padding:32}}>
          <div style={{padding:32}}>
            <Balance address={readContracts && readContracts.SimpleStream.address} provider={localProvider} price={price}/>
            <span style={{opacity:0.5}}> @ <Balance value={streamCap} price={price}/> / {streamfrequency&&pretty(streamfrequency.toNumber()*1000000000)}</span>
          </div>
          <div>
            {totalProgress} ({totalSeconds&&pretty(totalSeconds.toNumber()*10000000)})
          </div>
        </div>
      </div>

      <div style={{marginTop:-32}}>
        <Address value={readContracts && readContracts.SimpleStream.address} />
      </div>


      <div style={{width:400, margin:"auto", marginTop:32, position:"relative"}}>
        <div style={{padding:16, marginBottom:64}}>
          <span style={{opacity:0.5}}>streaming to:</span>
        </div>
        <div style={{position:"absolute",top:-50}}>
          <QRPunkBlockie withQr={false} address={streamToAddress} scale={0.7} />
        </div>
        <Address value={streamToAddress} ensProvider={mainnetProvider} />

      </div>



      <div style={{border:"1px solid #cccccc", padding:16, width:WIDTH, margin:"auto",marginTop:64}}>

        {/*<h4>stream balance: {streamBalance && formatEther(streamBalance)}</h4>*/}

        <Progress strokeLinecap="square" type="dashboard" percent={percent} format={()=>{
          return <Balance price={price} value={streamBalance} size={18}/>
        }} />

        <Divider/>

        <div style={{margin:8}}>
          <Input
            style={{marginBottom:8}}
            value={reason}
            placeholder={"reason / work / link"}
            onChange={e => {
              setReason(e.target.value);
            }}
          />
          <EtherInput
            mode={"USD"}
            autofocus
            price={price}
            value={amount}
            placeholder="Withdraw amount"
            onChange={value => {
              setAmount(value);
            }}
          />
          <Button   style={{marginTop:8}} onClick={()=>{
            if(!reason || reason.length<6){
              message.error("Please provide a longer reason / work / length");
            }else{
              tx( writeContracts.SimpleStream.streamWithdraw(parseEther(""+amount),reason) )
              setReason();
              setAmount();
            }
          }}>Withdraw</Button>
=======
      */}
      <div style={{ border: "1px solid #cccccc", padding: 16, width: 400, margin: "auto", marginTop: 64 }}>
        <h2>Example UI:</h2>
        <h4>purpose: {purpose}</h4>
        <Divider />
        <div style={{ margin: 8 }}>
          <Input
            onChange={e => {
              setNewPurpose(e.target.value);
            }}
          />
          <Button
            onClick={() => {
              console.log("newPurpose", newPurpose);
              /* look how you call setPurpose on your contract: */
              tx(writeContracts.YourContract.setPurpose(newPurpose));
            }}
          >
            Set Purpose
          </Button>
        </div>
        <Divider />
        Your Address:
        <Address address={address} ensProvider={mainnetProvider} fontSize={16} />
        <Divider />
        ENS Address Example:
        <Address
          address="0x34aA3F359A9D614239015126635CE7732c18fDF3" /* this will show as austingriffith.eth */
          ensProvider={mainnetProvider}
          fontSize={16}
        />
        <Divider />
        {/* use formatEther to display a BigNumber: */}
        <h2>Your Balance: {yourLocalBalance ? formatEther(yourLocalBalance) : "..."}</h2>
        <div>OR</div>
        <Balance address={address} provider={localProvider} price={price} />
        <Divider />
        <div>🐳 Example Whale Balance:</div>
        <Balance balance={parseEther("1000")} provider={localProvider} price={price} />
        <Divider />
        {/* use formatEther to display a BigNumber: */}
        <h2>Your Balance: {yourLocalBalance ? formatEther(yourLocalBalance) : "..."}</h2>
        <Divider />
        Your Contract Address:
        <Address
          address={readContracts ? readContracts.YourContract.address : readContracts}
          ensProvider={mainnetProvider}
          fontSize={16}
        />
        <Divider />
        <div style={{ margin: 8 }}>
          <Button
            onClick={() => {
              /* look how you call setPurpose on your contract: */
              tx(writeContracts.YourContract.setPurpose("🍻 Cheers"));
            }}
          >
            Set Purpose to &quot;🍻 Cheers&quot;
          </Button>
        </div>
        <div style={{ margin: 8 }}>
          <Button
            onClick={() => {
              /*
              you can also just craft a transaction and send it to the tx() transactor
              here we are sending value straight to the contract's address:
            */
              tx({
                to: writeContracts.YourContract.address,
                value: parseEther("0.001"),
              });
              /* this should throw an error about "no fallback nor receive function" until you add it */
            }}
          >
            Send Value
          </Button>
        </div>
        <div style={{ margin: 8 }}>
          <Button
            onClick={() => {
              /* look how we call setPurpose AND send some value along */
              tx(
                writeContracts.YourContract.setPurpose("💵 Paying for this one!", {
                  value: parseEther("0.001"),
                }),
              );
              /* this will fail until you make the setPurpose function payable */
            }}
          >
            Set Purpose With Value
          </Button>
        </div>
        <div style={{ margin: 8 }}>
          <Button
            onClick={() => {
              /* you can also just craft a transaction and send it to the tx() transactor */
              tx({
                to: writeContracts.YourContract.address,
                value: parseEther("0.001"),
                data: writeContracts.YourContract.interface.encodeFunctionData("setPurpose(string)", [
                  "🤓 Whoa so 1337!",
                ]),
              });
              /* this should throw an error about "no fallback nor receive function" until you add it */
            }}
          >
            Another Example
          </Button>
>>>>>>> 6d902a27
        </div>
      </div>

      {/*
        📑 Maybe display a list of events?
          (uncomment the event and emit line in YourContract.sol! )
      */}
<<<<<<< HEAD
      <div style={{ width:WIDTH, margin: "auto", marginTop:32, paddingBottom:32 }}>
        <h2>Work log:</h2>
        <List
          bordered
          dataSource={withdrawEvents}
          renderItem={(item) => {
            return (
              <List.Item key={item.blockNumber+"_"+item.to}>

                <Balance
                  value={item.amount}
                  price={price}
                />
                <span style={{fontSize:14}}>
                  <span style={{padding:4}}>
                    {item.reason}
                  </span>
                  <Address
                      minimized={true}
                      address={item.to}
                  />
                </span>
=======
      <div style={{ width: 600, margin: "auto", marginTop: 32, paddingBottom: 32 }}>
        <h2>Events:</h2>
        <List
          bordered
          dataSource={setPurposeEvents}
          renderItem={item => {
            return (
              <List.Item key={item.blockNumber + "_" + item.sender + "_" + item.purpose}>
                <Address address={item[0]} ensProvider={mainnetProvider} fontSize={16} /> =&gt
                {item[1]}
>>>>>>> 6d902a27
              </List.Item>
            );
          }}
        />
      </div>

<<<<<<< HEAD
      <div style={{ width:WIDTH, margin: "auto", marginTop:32}}>
        <h2>Deposits:</h2>
        <List
          bordered
          dataSource={depositEvents}
          renderItem={(item) => {
            return (
              <List.Item key={item.blockNumber+"_"+item.from}>
                <Balance
                  value={item.amount}
                  price={price}
                />
                <span style={{fontSize:14}}>
                  <span style={{padding:4}}>
                    {item.reason}
                  </span>
                  <Address
                      minimized={true}
                      address={item.from}
                  />
                </span>
              </List.Item>
            )
          }}
        />
        <hr style={{opacity:0.3333}}/>
        <Input
          style={{marginBottom:8}}
          value={depositReason}
          placeholder={"reason / guidance / north star"}
          onChange={e => {
            setDepositReason(e.target.value);
          }}
        />
        <EtherInput
          mode={"USD"}
          autofocus
          price={price}
          value={depositAmount}
          placeholder="Deposit amount"
          onChange={value => {
            setDepositAmount(value);
          }}
        />
        <Button style={{marginTop:8}} onClick={()=>{
          tx( writeContracts.SimpleStream.streamDeposit(depositReason,{
            value: parseEther(""+depositAmount)
          }) )
          setDepositReason();
          setDepositAmount();
        }}>Deposit</Button>
      </div>


      <div style={{paddingBottom:256 }}>

      </div>

=======
      <div style={{ width: 600, margin: "auto", marginTop: 32, paddingBottom: 256 }}>
        <Card>
          Check out all the{" "}
          <a
            href="https://github.com/austintgriffith/scaffold-eth/tree/master/packages/react-app/src/components"
            target="_blank"
            rel="noopener noreferrer"
          >
            📦 components
          </a>
        </Card>

        <Card style={{ marginTop: 32 }}>
          <div>
            There are tons of generic components included from{" "}
            <a href="https://ant.design/components/overview/" target="_blank" rel="noopener noreferrer">
              🐜 ant.design
            </a>{" "}
            too!
          </div>

          <div style={{ marginTop: 8 }}>
            <Button type="primary">Buttons</Button>
          </div>

          <div style={{ marginTop: 8 }}>
            <SyncOutlined spin /> Icons
          </div>

          <div style={{ marginTop: 8 }}>
            Date Pickers?
            <div style={{ marginTop: 2 }}>
              <DatePicker onChange={() => {}} />
            </div>
          </div>

          <div style={{ marginTop: 32 }}>
            <Slider range defaultValue={[20, 50]} onChange={() => {}} />
          </div>

          <div style={{ marginTop: 32 }}>
            <Switch defaultChecked onChange={() => {}} />
          </div>

          <div style={{ marginTop: 32 }}>
            <Progress percent={50} status="active" />
          </div>

          <div style={{ marginTop: 32 }}>
            <Spin />
          </div>
        </Card>
      </div>
>>>>>>> 6d902a27
    </div>
  );
}<|MERGE_RESOLUTION|>--- conflicted
+++ resolved
@@ -1,6 +1,5 @@
 /* eslint-disable jsx-a11y/accessible-emoji */
 
-<<<<<<< HEAD
 import React, { useState, useEffect } from "react";
 import { message, Row, Col, Button, List, Divider, Input, Card, DatePicker, Slider, Switch, Progress, Spin } from "antd";
 import { SyncOutlined } from '@ant-design/icons';
@@ -59,34 +58,10 @@
     )
   }
 
-=======
-import { SyncOutlined } from "@ant-design/icons";
-import { formatEther, parseEther } from "@ethersproject/units";
-import { Button, Card, DatePicker, Divider, Input, List, Progress, Slider, Spin, Switch } from "antd";
-import React, { useState } from "react";
-import { Address, Balance } from "../components";
-
-export default function ExampleUI({
-  purpose,
-  setPurposeEvents,
-  address,
-  mainnetProvider,
-  userProvider,
-  localProvider,
-  yourLocalBalance,
-  price,
-  tx,
-  readContracts,
-  writeContracts,
-}) {
-  const [newPurpose, setNewPurpose] = useState("loading...");
-
->>>>>>> 6d902a27
   return (
     <div>
       {/*
         ⚙️ Here is an example UI that displays and sets the purpose in your smart contract:
-<<<<<<< HEAD
 
 
           //<QRBlockie scale={0.6} withQr={true} address={readContracts && readContracts.SimpleStream.address} />
@@ -162,116 +137,6 @@
               setAmount();
             }
           }}>Withdraw</Button>
-=======
-      */}
-      <div style={{ border: "1px solid #cccccc", padding: 16, width: 400, margin: "auto", marginTop: 64 }}>
-        <h2>Example UI:</h2>
-        <h4>purpose: {purpose}</h4>
-        <Divider />
-        <div style={{ margin: 8 }}>
-          <Input
-            onChange={e => {
-              setNewPurpose(e.target.value);
-            }}
-          />
-          <Button
-            onClick={() => {
-              console.log("newPurpose", newPurpose);
-              /* look how you call setPurpose on your contract: */
-              tx(writeContracts.YourContract.setPurpose(newPurpose));
-            }}
-          >
-            Set Purpose
-          </Button>
-        </div>
-        <Divider />
-        Your Address:
-        <Address address={address} ensProvider={mainnetProvider} fontSize={16} />
-        <Divider />
-        ENS Address Example:
-        <Address
-          address="0x34aA3F359A9D614239015126635CE7732c18fDF3" /* this will show as austingriffith.eth */
-          ensProvider={mainnetProvider}
-          fontSize={16}
-        />
-        <Divider />
-        {/* use formatEther to display a BigNumber: */}
-        <h2>Your Balance: {yourLocalBalance ? formatEther(yourLocalBalance) : "..."}</h2>
-        <div>OR</div>
-        <Balance address={address} provider={localProvider} price={price} />
-        <Divider />
-        <div>🐳 Example Whale Balance:</div>
-        <Balance balance={parseEther("1000")} provider={localProvider} price={price} />
-        <Divider />
-        {/* use formatEther to display a BigNumber: */}
-        <h2>Your Balance: {yourLocalBalance ? formatEther(yourLocalBalance) : "..."}</h2>
-        <Divider />
-        Your Contract Address:
-        <Address
-          address={readContracts ? readContracts.YourContract.address : readContracts}
-          ensProvider={mainnetProvider}
-          fontSize={16}
-        />
-        <Divider />
-        <div style={{ margin: 8 }}>
-          <Button
-            onClick={() => {
-              /* look how you call setPurpose on your contract: */
-              tx(writeContracts.YourContract.setPurpose("🍻 Cheers"));
-            }}
-          >
-            Set Purpose to &quot;🍻 Cheers&quot;
-          </Button>
-        </div>
-        <div style={{ margin: 8 }}>
-          <Button
-            onClick={() => {
-              /*
-              you can also just craft a transaction and send it to the tx() transactor
-              here we are sending value straight to the contract's address:
-            */
-              tx({
-                to: writeContracts.YourContract.address,
-                value: parseEther("0.001"),
-              });
-              /* this should throw an error about "no fallback nor receive function" until you add it */
-            }}
-          >
-            Send Value
-          </Button>
-        </div>
-        <div style={{ margin: 8 }}>
-          <Button
-            onClick={() => {
-              /* look how we call setPurpose AND send some value along */
-              tx(
-                writeContracts.YourContract.setPurpose("💵 Paying for this one!", {
-                  value: parseEther("0.001"),
-                }),
-              );
-              /* this will fail until you make the setPurpose function payable */
-            }}
-          >
-            Set Purpose With Value
-          </Button>
-        </div>
-        <div style={{ margin: 8 }}>
-          <Button
-            onClick={() => {
-              /* you can also just craft a transaction and send it to the tx() transactor */
-              tx({
-                to: writeContracts.YourContract.address,
-                value: parseEther("0.001"),
-                data: writeContracts.YourContract.interface.encodeFunctionData("setPurpose(string)", [
-                  "🤓 Whoa so 1337!",
-                ]),
-              });
-              /* this should throw an error about "no fallback nor receive function" until you add it */
-            }}
-          >
-            Another Example
-          </Button>
->>>>>>> 6d902a27
         </div>
       </div>
 
@@ -279,7 +144,6 @@
         📑 Maybe display a list of events?
           (uncomment the event and emit line in YourContract.sol! )
       */}
-<<<<<<< HEAD
       <div style={{ width:WIDTH, margin: "auto", marginTop:32, paddingBottom:32 }}>
         <h2>Work log:</h2>
         <List
@@ -302,25 +166,12 @@
                       address={item.to}
                   />
                 </span>
-=======
-      <div style={{ width: 600, margin: "auto", marginTop: 32, paddingBottom: 32 }}>
-        <h2>Events:</h2>
-        <List
-          bordered
-          dataSource={setPurposeEvents}
-          renderItem={item => {
-            return (
-              <List.Item key={item.blockNumber + "_" + item.sender + "_" + item.purpose}>
-                <Address address={item[0]} ensProvider={mainnetProvider} fontSize={16} /> =&gt
-                {item[1]}
->>>>>>> 6d902a27
               </List.Item>
             );
           }}
         />
       </div>
 
-<<<<<<< HEAD
       <div style={{ width:WIDTH, margin: "auto", marginTop:32}}>
         <h2>Deposits:</h2>
         <List
@@ -379,61 +230,6 @@
 
       </div>
 
-=======
-      <div style={{ width: 600, margin: "auto", marginTop: 32, paddingBottom: 256 }}>
-        <Card>
-          Check out all the{" "}
-          <a
-            href="https://github.com/austintgriffith/scaffold-eth/tree/master/packages/react-app/src/components"
-            target="_blank"
-            rel="noopener noreferrer"
-          >
-            📦 components
-          </a>
-        </Card>
-
-        <Card style={{ marginTop: 32 }}>
-          <div>
-            There are tons of generic components included from{" "}
-            <a href="https://ant.design/components/overview/" target="_blank" rel="noopener noreferrer">
-              🐜 ant.design
-            </a>{" "}
-            too!
-          </div>
-
-          <div style={{ marginTop: 8 }}>
-            <Button type="primary">Buttons</Button>
-          </div>
-
-          <div style={{ marginTop: 8 }}>
-            <SyncOutlined spin /> Icons
-          </div>
-
-          <div style={{ marginTop: 8 }}>
-            Date Pickers?
-            <div style={{ marginTop: 2 }}>
-              <DatePicker onChange={() => {}} />
-            </div>
-          </div>
-
-          <div style={{ marginTop: 32 }}>
-            <Slider range defaultValue={[20, 50]} onChange={() => {}} />
-          </div>
-
-          <div style={{ marginTop: 32 }}>
-            <Switch defaultChecked onChange={() => {}} />
-          </div>
-
-          <div style={{ marginTop: 32 }}>
-            <Progress percent={50} status="active" />
-          </div>
-
-          <div style={{ marginTop: 32 }}>
-            <Spin />
-          </div>
-        </Card>
-      </div>
->>>>>>> 6d902a27
     </div>
   );
 }