import { SyncOutlined } from "@ant-design/icons";
import { utils } from "ethers";
import { Button, Card, DatePicker, Divider, Input, List, Progress, Slider, Spin, Switch } from "antd";
import React, { useState } from "react";
<<<<<<< HEAD
import { Button, List, Divider, Input, Card, DatePicker, Slider, Switch, Progress, Spin } from "antd";
import { SyncOutlined } from '@ant-design/icons';
import { Address, Balance, AddressInput, EtherInput } from "../components";
import { useContractReader, useEventListener, useNonce } from "../hooks";
import { parseEther, formatEther } from "@ethersproject/units";

export default function ExampleUI({address, mainnetProvider, userProvider, localProvider, yourLocalBalance, price, tx, readContracts, writeContracts }) {

  const [toAddress, setToAddress] = useState()
  const [amount, setAmount] = useState();
  // keep track of a variable from the contract in the local React state:
  const balance = useContractReader(readContracts,"YourContract", "balanceOf", [address])
  console.log("🤗 balance:",balance)

  const daiBalance = useContractReader(readContracts,"MockDai", "balanceOf", [address])
  console.log("DAI Balance:", daiBalance)

  //📟 Listen for broadcast YourContract
  const mintEvents = useEventListener(readContracts, "YourContract", "Minted", localProvider, 1);
  console.log("📟 Mint events:",mintEvents)

  const burnEvents = useEventListener(readContracts, "YourContract", "Burned", localProvider, 1);
  console.log("📟 Burn events:",burnEvents)


  const approvalEvents = useEventListener(readContracts, "MockDai", "Approval", localProvider, 1);
  console.log("📟 Approve events:",approvalEvents)

  let nonce = useNonce(localProvider, address);


  /*
  const addressFromENS = useResolveName(mainnetProvider, "austingriffith.eth");
  console.log("🏷 Resolved austingriffith.eth as:",addressFromENS)
  */
=======
import { Address, Balance } from "../components";

export default function ExampleUI({
  purpose,
  setPurposeEvents,
  address,
  mainnetProvider,
  localProvider,
  yourLocalBalance,
  price,
  tx,
  readContracts,
  writeContracts,
}) {
  const [newPurpose, setNewPurpose] = useState("loading...");
>>>>>>> ceba2968

  return (
    <div>
      {/*
        ⚙️ Here is an example UI that displays and sets the purpose in your smart contract:
      */}
      <div style={{ border: "1px solid #cccccc", padding: 16, width: 400, margin: "auto", marginTop: 64 }}>
        <h2>Example UI:</h2>
<<<<<<< HEAD

        <h4>DAI Balance: {daiBalance && formatEther(daiBalance)}</h4>

        <h4>😃Balance: {balance && formatEther(balance)}</h4>
        <Divider/>

        <div style={{margin:8}}>
<EtherInput
  price={price}
  value={amount}
  onChange={value => {
    setAmount(value);
  }}
/>          
<Button onClick={()=>{
    tx(writeContracts.MockDai.approve(writeContracts.YourContract.address, parseEther(amount), { nonce: nonce }))
      setTimeout(
        () => {
          console.log("second tx fired 1.5s later....")
          tx(writeContracts.YourContract.mint(parseEther(amount), {nonce: nonce + 1 }))
        }, 1500
      )
          }}>Mint 😃</Button>
        </div>


        <div style={{margin:8}}>
<EtherInput
  price={price}
  value={amount}
  onChange={value => {
    setAmount(value);
  }}
/>          
<Button onClick={()=>{
            /* look how you call setPurpose on your contract: */
            tx(writeContracts.YourContract.burn(parseEther(amount)))
          }}>Burn 😃</Button>
        </div>

        <div style={{margin:8}}>
        <AddressInput
          autoFocus
  ensProvider={mainnetProvider}
  placeholder="to address"
  value={toAddress}
  onChange={setToAddress}
/>
<EtherInput
  price={price}
  value={amount}
  onChange={value => {
    setAmount(value);
  }}
/>          
<Button onClick={()=>{
    console.log(amount)
    console.log(toAddress)
            /* look how you call setPurpose on your contract: */
            tx( writeContracts.YourContract.transfer(toAddress, parseEther(amount)) )
          }}>Transfer </Button>
=======
        <h4>purpose: {purpose}</h4>
        <Divider />
        <div style={{ margin: 8 }}>
          <Input
            onChange={e => {
              setNewPurpose(e.target.value);
            }}
          />
          <Button
            style={{ marginTop: 8 }}
            onClick={async () => {
              /* look how you call setPurpose on your contract: */
              /* notice how you pass a call back for tx updates too */
              const result = tx(writeContracts.YourContract.setPurpose(newPurpose), update => {
                console.log("📡 Transaction Update:", update);
                if (update && (update.status === "confirmed" || update.status === 1)) {
                  console.log(" 🍾 Transaction " + update.hash + " finished!");
                  console.log(
                    " ⛽️ " +
                    update.gasUsed +
                    "/" +
                    (update.gasLimit || update.gas) +
                    " @ " +
                    parseFloat(update.gasPrice) / 1000000000 +
                    " gwei",
                  );
                }
              });
              console.log("awaiting metamask/web3 confirm result...", result);
              console.log(await result);
            }}
          >
            Set Purpose!
          </Button>
>>>>>>> ceba2968
        </div>
        <Divider />
        Your Address:
        <Address address={address} ensProvider={mainnetProvider} fontSize={16} />
        <Divider />
        ENS Address Example:
        <Address
          address="0x34aA3F359A9D614239015126635CE7732c18fDF3" /* this will show as austingriffith.eth */
          ensProvider={mainnetProvider}
          fontSize={16}
        />
        <Divider />
        {/* use utils.formatEther to display a BigNumber: */}
        <h2>Your Balance: {yourLocalBalance ? utils.formatEther(yourLocalBalance) : "..."}</h2>
        <div>OR</div>
        <Balance address={address} provider={localProvider} price={price} />
        <Divider />
        <div>🐳 Example Whale Balance:</div>
        <Balance balance={utils.parseEther("1000")} provider={localProvider} price={price} />
        <Divider />
        {/* use utils.formatEther to display a BigNumber: */}
        <h2>Your Balance: {yourLocalBalance ? utils.formatEther(yourLocalBalance) : "..."}</h2>
        <Divider />
        Your Contract Address:
        <Address
          address={readContracts && readContracts.YourContract ? readContracts.YourContract.address : null}
          ensProvider={mainnetProvider}
          fontSize={16}
        />
        <Divider />
        <div style={{ margin: 8 }}>
          <Button
            onClick={() => {
              /* look how you call setPurpose on your contract: */
              tx(writeContracts.YourContract.setPurpose("🍻 Cheers"));
            }}
          >
            Set Purpose to &quot;🍻 Cheers&quot;
          </Button>
        </div>
        <div style={{ margin: 8 }}>
          <Button
            onClick={() => {
              /*
              you can also just craft a transaction and send it to the tx() transactor
              here we are sending value straight to the contract's address:
            */
              tx({
                to: writeContracts.YourContract.address,
                value: utils.parseEther("0.001"),
              });
              /* this should throw an error about "no fallback nor receive function" until you add it */
            }}
          >
            Send Value
          </Button>
        </div>
        <div style={{ margin: 8 }}>
          <Button
            onClick={() => {
              /* look how we call setPurpose AND send some value along */
              tx(
                writeContracts.YourContract.setPurpose("💵 Paying for this one!", {
                  value: utils.parseEther("0.001"),
                }),
              );
              /* this will fail until you make the setPurpose function payable */
            }}
          >
            Set Purpose With Value
          </Button>
        </div>
        <div style={{ margin: 8 }}>
          <Button
            onClick={() => {
              /* you can also just craft a transaction and send it to the tx() transactor */
              tx({
                to: writeContracts.YourContract.address,
                value: utils.parseEther("0.001"),
                data: writeContracts.YourContract.interface.encodeFunctionData("setPurpose(string)", [
                  "🤓 Whoa so 1337!",
                ]),
              });
              /* this should throw an error about "no fallback nor receive function" until you add it */
            }}
          >
            Another Example
          </Button>
        </div>
      </div>

      {/*
        📑 Maybe display a list of events?
          (uncomment the event and emit line in YourContract.sol! )
      */}
<<<<<<< HEAD
      <div style={{ width:600, margin: "auto", marginTop:32, paddingBottom:32 }}>
        <h2>Mint Event:</h2>
        <List
          bordered
          dataSource={mintEvents}
          renderItem={(item) => {
            return (
              <List.Item key={item.blockNumber+"_"+item.sender+"_"+item.purpose}>
                <Address
                    value={item[0]}
                    ensProvider={mainnetProvider}
                    fontSize={16}
                  /> =>   <Balance
                  balance={item[1]}
                /> =>
                <Balance
    balance={item[2]}
  />
              </List.Item>
            )
          }}
        />
      </div>

      <div style={{ width:600, margin: "auto", marginTop:32, paddingBottom:32 }}>
        <h2>Burn Event:</h2>
        <List
          bordered
          dataSource={burnEvents}
          renderItem={(item) => {
            return (
              <List.Item key={item.blockNumber+"_"+item.sender+"_"+item.purpose}>
                <Address
                    value={item[0]}
                    ensProvider={mainnetProvider}
                    fontSize={16}
                  /> =>   <Balance
                  balance={item[1]}
                /> =>
                <Balance
    balance={item[2]}
  />
=======
      <div style={{ width: 600, margin: "auto", marginTop: 32, paddingBottom: 32 }}>
        <h2>Events:</h2>
        <List
          bordered
          dataSource={setPurposeEvents}
          renderItem={item => {
            return (
              <List.Item key={item.blockNumber + "_" + item.sender + "_" + item.purpose}>
                <Address address={item[0]} ensProvider={mainnetProvider} fontSize={16} />
                {item[1]}
>>>>>>> ceba2968
              </List.Item>
            );
          }}
        />
      </div>

      <div style={{ width: 600, margin: "auto", marginTop: 32, paddingBottom: 256 }}>
        <Card>
          Check out all the{" "}
          <a
            href="https://github.com/austintgriffith/scaffold-eth/tree/master/packages/react-app/src/components"
            target="_blank"
            rel="noopener noreferrer"
          >
            📦 components
          </a>
        </Card>

        <Card style={{ marginTop: 32 }}>
          <div>
            There are tons of generic components included from{" "}
            <a href="https://ant.design/components/overview/" target="_blank" rel="noopener noreferrer">
              🐜 ant.design
            </a>{" "}
            too!
          </div>

          <div style={{ marginTop: 8 }}>
            <Button type="primary">Buttons</Button>
          </div>

          <div style={{ marginTop: 8 }}>
            <SyncOutlined spin /> Icons
          </div>

          <div style={{ marginTop: 8 }}>
            Date Pickers?
            <div style={{ marginTop: 2 }}>
              <DatePicker onChange={() => { }} />
            </div>
          </div>

          <div style={{ marginTop: 32 }}>
            <Slider range defaultValue={[20, 50]} onChange={() => { }} />
          </div>

          <div style={{ marginTop: 32 }}>
            <Switch defaultChecked onChange={() => { }} />
          </div>

          <div style={{ marginTop: 32 }}>
            <Progress percent={50} status="active" />
          </div>

          <div style={{ marginTop: 32 }}>
            <Spin />
          </div>
        </Card>
      </div>
    </div>
  );
}<|MERGE_RESOLUTION|>--- conflicted
+++ resolved
@@ -2,43 +2,6 @@
 import { utils } from "ethers";
 import { Button, Card, DatePicker, Divider, Input, List, Progress, Slider, Spin, Switch } from "antd";
 import React, { useState } from "react";
-<<<<<<< HEAD
-import { Button, List, Divider, Input, Card, DatePicker, Slider, Switch, Progress, Spin } from "antd";
-import { SyncOutlined } from '@ant-design/icons';
-import { Address, Balance, AddressInput, EtherInput } from "../components";
-import { useContractReader, useEventListener, useNonce } from "../hooks";
-import { parseEther, formatEther } from "@ethersproject/units";
-
-export default function ExampleUI({address, mainnetProvider, userProvider, localProvider, yourLocalBalance, price, tx, readContracts, writeContracts }) {
-
-  const [toAddress, setToAddress] = useState()
-  const [amount, setAmount] = useState();
-  // keep track of a variable from the contract in the local React state:
-  const balance = useContractReader(readContracts,"YourContract", "balanceOf", [address])
-  console.log("🤗 balance:",balance)
-
-  const daiBalance = useContractReader(readContracts,"MockDai", "balanceOf", [address])
-  console.log("DAI Balance:", daiBalance)
-
-  //📟 Listen for broadcast YourContract
-  const mintEvents = useEventListener(readContracts, "YourContract", "Minted", localProvider, 1);
-  console.log("📟 Mint events:",mintEvents)
-
-  const burnEvents = useEventListener(readContracts, "YourContract", "Burned", localProvider, 1);
-  console.log("📟 Burn events:",burnEvents)
-
-
-  const approvalEvents = useEventListener(readContracts, "MockDai", "Approval", localProvider, 1);
-  console.log("📟 Approve events:",approvalEvents)
-
-  let nonce = useNonce(localProvider, address);
-
-
-  /*
-  const addressFromENS = useResolveName(mainnetProvider, "austingriffith.eth");
-  console.log("🏷 Resolved austingriffith.eth as:",addressFromENS)
-  */
-=======
 import { Address, Balance } from "../components";
 
 export default function ExampleUI({
@@ -54,7 +17,6 @@
   writeContracts,
 }) {
   const [newPurpose, setNewPurpose] = useState("loading...");
->>>>>>> ceba2968
 
   return (
     <div>
@@ -63,69 +25,6 @@
       */}
       <div style={{ border: "1px solid #cccccc", padding: 16, width: 400, margin: "auto", marginTop: 64 }}>
         <h2>Example UI:</h2>
-<<<<<<< HEAD
-
-        <h4>DAI Balance: {daiBalance && formatEther(daiBalance)}</h4>
-
-        <h4>😃Balance: {balance && formatEther(balance)}</h4>
-        <Divider/>
-
-        <div style={{margin:8}}>
-<EtherInput
-  price={price}
-  value={amount}
-  onChange={value => {
-    setAmount(value);
-  }}
-/>          
-<Button onClick={()=>{
-    tx(writeContracts.MockDai.approve(writeContracts.YourContract.address, parseEther(amount), { nonce: nonce }))
-      setTimeout(
-        () => {
-          console.log("second tx fired 1.5s later....")
-          tx(writeContracts.YourContract.mint(parseEther(amount), {nonce: nonce + 1 }))
-        }, 1500
-      )
-          }}>Mint 😃</Button>
-        </div>
-
-
-        <div style={{margin:8}}>
-<EtherInput
-  price={price}
-  value={amount}
-  onChange={value => {
-    setAmount(value);
-  }}
-/>          
-<Button onClick={()=>{
-            /* look how you call setPurpose on your contract: */
-            tx(writeContracts.YourContract.burn(parseEther(amount)))
-          }}>Burn 😃</Button>
-        </div>
-
-        <div style={{margin:8}}>
-        <AddressInput
-          autoFocus
-  ensProvider={mainnetProvider}
-  placeholder="to address"
-  value={toAddress}
-  onChange={setToAddress}
-/>
-<EtherInput
-  price={price}
-  value={amount}
-  onChange={value => {
-    setAmount(value);
-  }}
-/>          
-<Button onClick={()=>{
-    console.log(amount)
-    console.log(toAddress)
-            /* look how you call setPurpose on your contract: */
-            tx( writeContracts.YourContract.transfer(toAddress, parseEther(amount)) )
-          }}>Transfer </Button>
-=======
         <h4>purpose: {purpose}</h4>
         <Divider />
         <div style={{ margin: 8 }}>
@@ -160,7 +59,6 @@
           >
             Set Purpose!
           </Button>
->>>>>>> ceba2968
         </div>
         <Divider />
         Your Address:
@@ -256,50 +154,6 @@
         📑 Maybe display a list of events?
           (uncomment the event and emit line in YourContract.sol! )
       */}
-<<<<<<< HEAD
-      <div style={{ width:600, margin: "auto", marginTop:32, paddingBottom:32 }}>
-        <h2>Mint Event:</h2>
-        <List
-          bordered
-          dataSource={mintEvents}
-          renderItem={(item) => {
-            return (
-              <List.Item key={item.blockNumber+"_"+item.sender+"_"+item.purpose}>
-                <Address
-                    value={item[0]}
-                    ensProvider={mainnetProvider}
-                    fontSize={16}
-                  /> =>   <Balance
-                  balance={item[1]}
-                /> =>
-                <Balance
-    balance={item[2]}
-  />
-              </List.Item>
-            )
-          }}
-        />
-      </div>
-
-      <div style={{ width:600, margin: "auto", marginTop:32, paddingBottom:32 }}>
-        <h2>Burn Event:</h2>
-        <List
-          bordered
-          dataSource={burnEvents}
-          renderItem={(item) => {
-            return (
-              <List.Item key={item.blockNumber+"_"+item.sender+"_"+item.purpose}>
-                <Address
-                    value={item[0]}
-                    ensProvider={mainnetProvider}
-                    fontSize={16}
-                  /> =>   <Balance
-                  balance={item[1]}
-                /> =>
-                <Balance
-    balance={item[2]}
-  />
-=======
       <div style={{ width: 600, margin: "auto", marginTop: 32, paddingBottom: 32 }}>
         <h2>Events:</h2>
         <List
@@ -310,7 +164,6 @@
               <List.Item key={item.blockNumber + "_" + item.sender + "_" + item.purpose}>
                 <Address address={item[0]} ensProvider={mainnetProvider} fontSize={16} />
                 {item[1]}
->>>>>>> ceba2968
               </List.Item>
             );
           }}
