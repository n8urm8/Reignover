--- conflicted
+++ resolved
@@ -36,8 +36,6 @@
   const EXAMPLE_GQL = gql(EXAMPLE_GRAPHQL);
   const { loading, data } = useQuery(EXAMPLE_GQL, { pollInterval: 2500 });
 
-<<<<<<< HEAD
-=======
   const purposeColumns = [
     {
       title: "Purpose",
@@ -59,87 +57,11 @@
 
   const [newPurpose, setNewPurpose] = useState("loading...");
 
->>>>>>> ceba2968
   const deployWarning = (
     <div style={{ marginTop: 8, padding: 8 }}>Warning: 🤔 Have you deployed your subgraph yet?</div>
   );
 
   return (
-<<<<<<< HEAD
-      <>
-          <div style={{ marginTop: 32, margin: "auto" }}>
-            You will find that parsing/tracking events with the <span style={highlight}>useEventListener</span> hook becomes a chore for every new project.
-          </div>
-          <div style={{ marginTop: 32, margin: "auto" }}>
-            Instead, you can use <a href="https://thegraph.com/docs/introduction" target="_blank" rel="noopener noreferrer">The Graph</a> with 🏗 scaffold-eth by following these steps:
-          </div>
-
-          <div style={{ margin: 32 }}>
-            <span style={{ marginRight: 8 }}>🚮</span>
-            Clean up previous data:
-            <span style={highlight}>
-              rm -rf docker/graph-node/data/
-            </span>
-          </div>
-
-          <div style={{ margin: 32 }}>
-            <span style={{ marginRight: 8 }}>📡</span>
-            Spin up a local graph node by running
-            <span style={highlight}>
-              yarn graph-run-node
-            </span>
-            <span style={{ marginLeft: 4}}> (requires <a href="https://www.docker.com/products/docker-desktop" target="_blank" rel="noopener noreferrer"> Docker</a>) </span>
-          </div>
-
-          <div style={{ margin: 32 }}>
-            <span style={{ marginRight: 8 }}>📝</span>
-            Create your <b>local subgraph</b> by running
-            <span style={highlight}>
-              yarn graph-create-local
-            </span>
-            (only required once!)
-          </div>
-
-          <div style={{ margin: 32 }}>
-            <span style={{ marginRight: 8 }}>🚢</span>
-            Deploy your <b>local subgraph</b> by running
-            <span style={highlight}>
-              yarn graph-ship-local
-            </span>
-          </div>
-
-          <div style={{ margin: 32 }}>
-            <span style={{ marginRight: 8 }}>🖍️</span>
-            Edit your <b>local subgraph</b> in
-            <span style={highlight}>
-              packages/subgraph/src
-            </span>
-             (learn more about subgraph definition <a href="https://thegraph.com/docs/define-a-subgraph" target="_blank" rel="noopener noreferrer">here</a>)
-          </div>
-
-          <div style={{ margin: 32 }}>
-            <span style={{ marginRight: 8 }}>🤩</span>
-            Deploy your <b>contracts and your subgraph</b> in one go by running
-            <span style={{ marginLeft: 4, backgroundColor: "#f9f9f9", padding: 4, borderRadius: 4, fontWeight: "bolder" }}>
-              yarn deploy-and-graph
-            </span>
-          </div>
-
-          <div style={{width:780, margin: "auto", paddingBottom:64}}>
-
-
-
-            <div style={{margin:32, height:400, border:"1px solid #888888", textAlign:'left'}}>
-              <GraphiQL fetcher={graphQLFetcher} docExplorerOpen={true} query={EXAMPLE_GRAPHQL}/>
-            </div>
-
-          </div>
-
-          <div style={{padding:64}}>
-          ...
-          </div>
-      </>
-=======
     <>
       <div style={{ margin: "auto", marginTop: 32 }}>
         You will find that parsing/tracking events with the{" "}
@@ -254,7 +176,6 @@
 
       <div style={{ padding: 64 }}>...</div>
     </>
->>>>>>> ceba2968
   );
 }
 
