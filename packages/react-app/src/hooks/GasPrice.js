import axios from "axios";
import { usePoller } from "eth-hooks";
import { useState } from "react";

export default function useGasPrice(targetNetwork, speed) {
  const [gasPrice, setGasPrice] = useState();
  const loadGasPrice = async () => {
<<<<<<< HEAD
    if (targetNetwork.hasOwnProperty("gasPrice")) {
      setGasPrice(targetNetwork.gasPrice);
    } else {
        axios
          .get("https://ethgasstation.info/json/ethgasAPI.json")
          .then(response => {
            const newGasPrice = response.data[speed || "fast"] * 100000000;
            if (newGasPrice !== gasPrice) {
              setGasPrice(newGasPrice);
            }
          })
          .catch(error => console.log(error));
=======
    if (targetNetwork.gasPrice) {
      setGasPrice(targetNetwork.gasPrice);
    } else {
      axios
        .get("https://ethgasstation.info/json/ethgasAPI.json")
        .then(response => {
          const newGasPrice = response.data[speed || "fast"] * 100000000;
          if (newGasPrice !== gasPrice) {
            setGasPrice(newGasPrice);
          }
        })
        .catch(error => console.log(error));
>>>>>>> 203e7ef7
    }
  };

  usePoller(loadGasPrice, 39999);
  return gasPrice;
}<|MERGE_RESOLUTION|>--- conflicted
+++ resolved
@@ -5,20 +5,6 @@
 export default function useGasPrice(targetNetwork, speed) {
   const [gasPrice, setGasPrice] = useState();
   const loadGasPrice = async () => {
-<<<<<<< HEAD
-    if (targetNetwork.hasOwnProperty("gasPrice")) {
-      setGasPrice(targetNetwork.gasPrice);
-    } else {
-        axios
-          .get("https://ethgasstation.info/json/ethgasAPI.json")
-          .then(response => {
-            const newGasPrice = response.data[speed || "fast"] * 100000000;
-            if (newGasPrice !== gasPrice) {
-              setGasPrice(newGasPrice);
-            }
-          })
-          .catch(error => console.log(error));
-=======
     if (targetNetwork.gasPrice) {
       setGasPrice(targetNetwork.gasPrice);
     } else {
@@ -31,7 +17,6 @@
           }
         })
         .catch(error => console.log(error));
->>>>>>> 203e7ef7
     }
   };
 
