import { useState, useEffect, useCallback } from "react";
import usePoller from "./Poller";
import useOnBlock from "./OnBlock";

/*
  ~ What it does? ~

  Gets your balance in ETH from given address and provider

  ~ How can I use? ~

  const yourLocalBalance = useBalance(localProvider, address);

  ~ Features ~

  - Provide address and get balance corresponding to given address
  - Change provider to access balance on different chains (ex. mainnetProvider)
  - If no pollTime is passed, the balance will update on every new block
*/

let DEBUG = false

export default function useBalance(provider, address, pollTime = 0) {

const [balance, setBalance] = useState();

const pollBalance = useCallback(async (provider, address) => {
  if (provider && address) {
    const newBalance = await provider.getBalance(address);
    if (newBalance !== balance) {
      setBalance(newBalance);
    }
  }
<<<<<<< HEAD
};
usePoller(pollBalance, pollTime?pollTime:3777, address && provider );
=======
}, [provider, address]);

// Only pass a provider to watch on a block if there is no pollTime
useOnBlock((pollTime === 0)&&provider, () => {
  if (provider && address && pollTime === 0) {
    pollBalance(provider, address);
}
})

// Use a poller if a pollTime is provided
usePoller(async () => {
  if (provider && address && pollTime > 0) {
    if (DEBUG) console.log('polling!', address)
    pollBalance()
  }
}, pollTime, provider && address)
>>>>>>> 4d9cb7a7

return balance;
}<|MERGE_RESOLUTION|>--- conflicted
+++ resolved
@@ -31,10 +31,6 @@
       setBalance(newBalance);
     }
   }
-<<<<<<< HEAD
-};
-usePoller(pollBalance, pollTime?pollTime:3777, address && provider );
-=======
 }, [provider, address]);
 
 // Only pass a provider to watch on a block if there is no pollTime
@@ -51,7 +47,6 @@
     pollBalance()
   }
 }, pollTime, provider && address)
->>>>>>> 4d9cb7a7
 
 return balance;
 }