// MY INFURA_ID, SWAP IN YOURS FROM https://infura.io/dashboard/ethereum
export const INFURA_ID = "460f40a260564ac4a4f4b3fffb032dad";

<<<<<<< HEAD
//MY ETHERSCAN_ID, SWAP IN YOURS FROM https://etherscan.io/myapikey
export const ETHERSCAN_KEY = "PSW8C433Q667DVEX5BCRMGNAH9FSGFZ7Q8";
=======
// MY ETHERSCAN_ID, SWAP IN YOURS FROM https://etherscan.io/myapikey
export const ETHERSCAN_KEY = "PSW8C433Q667DVEX5BCRMGNAH9FSGFZ7Q8";

// BLOCKNATIVE ID FOR Notify.js:
export const BLOCKNATIVE_DAPPID = "0b58206a-f3c0-4701-a62f-73c7243e8c77";

export const NETWORKS = {
  localhost: {
    name: "localhost",
    color: "#666666",
    chainId: 31337,
    blockExplorer: "",
    rpcUrl: "http://" + window.location.hostname + ":8545",
  },
  mainnet: {
    name: "mainnet",
    color: "#ff8b9e",
    chainId: 1,
    rpcUrl: `https://mainnet.infura.io/v3/${INFURA_ID}`,
    blockExplorer: "https://etherscan.io/",
  },
  kovan: {
    name: "kovan",
    color: "#7003DD",
    chainId: 42,
    rpcUrl: `https://kovan.infura.io/v3/${INFURA_ID}`,
    blockExplorer: "https://kovan.etherscan.io/",
    faucet: "https://gitter.im/kovan-testnet/faucet", // https://faucet.kovan.network/
  },
  rinkeby: {
    name: "rinkeby",
    color: "#e0d068",
    chainId: 4,
    rpcUrl: `https://rinkeby.infura.io/v3/${INFURA_ID}`,
    faucet: "https://faucet.rinkeby.io/",
    blockExplorer: "https://rinkeby.etherscan.io/",
  },
  ropsten: {
    name: "ropsten",
    color: "#F60D09",
    chainId: 3,
    faucet: "https://faucet.ropsten.be/",
    blockExplorer: "https://ropsten.etherscan.io/",
    rpcUrl: `https://ropsten.infura.io/v3/${INFURA_ID}`,
  },
  goerli: {
    name: "goerli",
    color: "#0975F6",
    chainId: 5,
    faucet: "https://goerli-faucet.slock.it/",
    blockExplorer: "https://goerli.etherscan.io/",
    rpcUrl: `https://goerli.infura.io/v3/${INFURA_ID}`,
  },
  xdai: {
    name: "xdai",
    color: "#48a9a6",
    chainId: 100,
    price: 1,
    gasPrice: 1000000000,
    rpcUrl: "https://dai.poa.network",
    faucet: "https://xdai-faucet.top/",
    blockExplorer: "https://blockscout.com/poa/xdai/",
  },
  matic: {
    name: "matic",
    color: "#2bbdf7",
    chainId: 137,
    price: 1,
    gasPrice: 1000000000,
    rpcUrl: "https://rpc-mainnet.maticvigil.com",
    faucet: "https://faucet.matic.network/",
    blockExplorer: "https://explorer-mainnet.maticvigil.com//",
  },
  mumbai: {
    name: "mumbai",
    color: "#92D9FA",
    chainId: 80001,
    price: 1,
    gasPrice: 1000000000,
    rpcUrl: "https://rpc-mumbai.maticvigil.com",
    faucet: "https://faucet.matic.network/",
    blockExplorer: "https://mumbai-explorer.matic.today/",
  },
  localArbitrum: {
    name: "localArbitrum",
    color: "#50a0ea",
    chainId: 153869338190755,
    blockExplorer: "",
    rpcUrl: `http://localhost:8547`,
  },
  localArbitrumL1: {
    name: "localArbitrumL1",
    color: "#50a0ea",
    chainId: 44010,
    blockExplorer: "",
    rpcUrl: `http://localhost:7545`,
  },
  rinkebyArbitrum: {
    name: "Arbitrum Testnet",
    color: "#50a0ea",
    chainId: 421611,
    blockExplorer: "https://rinkeby-explorer.arbitrum.io/#/",
    rpcUrl: `https://rinkeby.arbitrum.io/rpc`,
  },
  arbitrum: {
    name: "Arbitrum",
    color: "#50a0ea",
    chainId: 42161,
    blockExplorer: "https://explorer.arbitrum.io/#/",
    rpcUrl: `https://arb1.arbitrum.io/rpc`,
    gasPrice: 0,
  },
  localOptimismL1: {
    name: "localOptimismL1",
    color: "#f01a37",
    chainId: 31337,
    blockExplorer: "",
    rpcUrl: "http://" + window.location.hostname + ":9545",
  },
  localOptimism: {
    name: "localOptimism",
    color: "#f01a37",
    chainId: 420,
    blockExplorer: "",
    rpcUrl: "http://" + window.location.hostname + ":8545",
    gasPrice: 0,
  },
  kovanOptimism: {
    name: "kovanOptimism",
    color: "#f01a37",
    chainId: 69,
    blockExplorer: "https://kovan-optimistic.etherscan.io/",
    rpcUrl: `https://kovan.optimism.io`,
    gasPrice: 0,
  },
  optimism: {
    name: "optimism",
    color: "#f01a37",
    chainId: 10,
    blockExplorer: "https://optimistic.etherscan.io/",
    rpcUrl: `https://mainnet.optimism.io`,
  },
  localAvalanche: {
    name: "localAvalanche",
    color: "#666666",
    chainId: 43112,
    blockExplorer: "",
    rpcUrl: `http://localhost:9650/ext/bc/C/rpc`,
    gasPrice: 225000000000,
  },
  fujiAvalanche: {
    name: "fujiAvalanche",
    color: "#666666",
    chainId: 43113,
    blockExplorer: "https://cchain.explorer.avax-test.network/",
    rpcUrl: `https://api.avax-test.network/ext/bc/C/rpc`,
    gasPrice: 225000000000,
  },
  mainnetAvalanche: {
    name: "mainnetAvalanche",
    color: "#666666",
    chainId: 43114,
    blockExplorer: "https://cchain.explorer.avax.network/",
    rpcUrl: `https://api.avax.network/ext/bc/C/rpc`,
    gasPrice: 225000000000,
  },
  testnetHarmony: {
    name: "Harmony Testnet",
    color: "#00b0ef",
    chainId: 1666700000,
    blockExplorer: "https://explorer.pops.one/",
    rpcUrl: `https://api.s0.b.hmny.io`,
    gasPrice: 1000000000,
  },
  mainnetHarmony: {
    name: "Harmony Mainnet",
    color: "#00b0ef",
    chainId: 1666600000,
    blockExplorer: "https://explorer.harmony.one/",
    rpcUrl: `https://api.harmony.one`,
    gasPrice: 1000000000,
  },
};

export const NETWORK = chainId => {
  for (const n in NETWORKS) {
    if (NETWORKS[n].chainId === chainId) {
      return NETWORKS[n];
    }
  }
};
>>>>>>> ceba2968
<|MERGE_RESOLUTION|>--- conflicted
+++ resolved
@@ -1,10 +1,6 @@
 // MY INFURA_ID, SWAP IN YOURS FROM https://infura.io/dashboard/ethereum
 export const INFURA_ID = "460f40a260564ac4a4f4b3fffb032dad";
 
-<<<<<<< HEAD
-//MY ETHERSCAN_ID, SWAP IN YOURS FROM https://etherscan.io/myapikey
-export const ETHERSCAN_KEY = "PSW8C433Q667DVEX5BCRMGNAH9FSGFZ7Q8";
-=======
 // MY ETHERSCAN_ID, SWAP IN YOURS FROM https://etherscan.io/myapikey
 export const ETHERSCAN_KEY = "PSW8C433Q667DVEX5BCRMGNAH9FSGFZ7Q8";
 
@@ -195,5 +191,4 @@
       return NETWORKS[n];
     }
   }
-};
->>>>>>> ceba2968
+};