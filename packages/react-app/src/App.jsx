import WalletConnectProvider from "@walletconnect/web3-provider";
//import Torus from "@toruslabs/torus-embed"
import WalletLink from "walletlink";
import { Alert, Button, Col, Menu, Row } from "antd";
import "antd/dist/antd.css";
import React, { useCallback, useEffect, useState } from "react";
import { BrowserRouter, Link, Route, Switch } from "react-router-dom";
import Web3Modal from "web3modal";
import "./App.css";
import { Account, Contract, Faucet, GasGauge, Header, Ramp, ThemeSwitch } from "./components";
import { INFURA_ID, NETWORK, NETWORKS } from "./constants";
import { Transactor } from "./helpers";
import {
  useBalance,
  useContractLoader,
  useContractReader,
  useEventListener,
  useExchangePrice,
  useGasPrice,
  useOnBlock,
  useUserSigner,
} from "./hooks";
// import Hints from "./Hints";
import { ExampleUI, Hints, Subgraph } from "./views";
import Portis from "@portis/web3";
import Fortmatic from "fortmatic";
import Authereum from "authereum";

const { ethers } = require("ethers");
/*
    Welcome to 🏗 scaffold-eth !

    Code:
    https://github.com/austintgriffith/scaffold-eth

    Support:
    https://t.me/joinchat/KByvmRe5wkR-8F_zz6AjpA
    or DM @austingriffith on twitter or telegram

    You should get your own Infura.io ID and put it in `constants.js`
    (this is your connection to the main Ethereum network for ENS etc.)


    🌏 EXTERNAL CONTRACTS:
    You can also bring in contract artifacts in `constants.js`
    (and then use the `useExternalContractLoader()` hook!)
*/

/// 📡 What chain are your contracts deployed to?
const targetNetwork = NETWORKS.localhost; // <------- select your target frontend network (localhost, rinkeby, xdai, mainnet)

// 😬 Sorry for all the console logging
const DEBUG = true;
const NETWORKCHECK = true;

// 🛰 providers
if (DEBUG) console.log("📡 Connecting to Mainnet Ethereum");
// const mainnetProvider = getDefaultProvider("mainnet", { infura: INFURA_ID, etherscan: ETHERSCAN_KEY, quorum: 1 });
// const mainnetProvider = new InfuraProvider("mainnet",INFURA_ID);
//
// attempt to connect to our own scaffold eth rpc and if that fails fall back to infura...
// Using StaticJsonRpcProvider as the chainId won't change see https://github.com/ethers-io/ethers.js/issues/901
const scaffoldEthProvider = navigator.onLine ? new ethers.providers.StaticJsonRpcProvider("https://rpc.scaffoldeth.io:48544") : null;
const poktMainnetProvider = navigator.onLine ? new ethers.providers.StaticJsonRpcProvider("https://eth-mainnet.gateway.pokt.network/v1/lb/611156b4a585a20035148406") : null;
const mainnetInfura = navigator.onLine ? new ethers.providers.StaticJsonRpcProvider("https://mainnet.infura.io/v3/" + INFURA_ID) : null;
// ( ⚠️ Getting "failed to meet quorum" errors? Check your INFURA_I )

// 🏠 Your local provider is usually pointed at your local blockchain
const localProviderUrl = targetNetwork.rpcUrl;
// as you deploy to other networks you can set REACT_APP_PROVIDER=https://dai.poa.network in packages/react-app/.env
const localProviderUrlFromEnv = process.env.REACT_APP_PROVIDER ? process.env.REACT_APP_PROVIDER : localProviderUrl;
if (DEBUG) console.log("🏠 Connecting to provider:", localProviderUrlFromEnv);
const localProvider = new ethers.providers.StaticJsonRpcProvider(localProviderUrlFromEnv);

// 🔭 block explorer URL
const blockExplorer = targetNetwork.blockExplorer;

// Coinbase walletLink init
const walletLink = new WalletLink({
  appName: 'coinbase',
});

// WalletLink provider
const walletLinkProvider = walletLink.makeWeb3Provider(
    `https://mainnet.infura.io/v3/${INFURA_ID}`,
    1,
);

// Portis ID: 6255fb2b-58c8-433b-a2c9-62098c05ddc9
/*
  Web3 modal helps us "connect" external wallets:
*/
const web3Modal = new Web3Modal({
  network: "mainnet", // Optional. If using WalletConnect on xDai, change network to "xdai" and add RPC info below for xDai chain.
  cacheProvider: true, // optional
  theme:"light", // optional. Change to "dark" for a dark theme.
  providerOptions: {
    walletconnect: {
      package: WalletConnectProvider, // required
      options: {
        bridge: "https://polygon.bridge.walletconnect.org",
        infuraId: INFURA_ID,
        rpc: {
          1:`https://mainnet.infura.io/v3/${INFURA_ID}`, // mainnet // For more WalletConnect providers: https://docs.walletconnect.org/quick-start/dapps/web3-provider#required
          42: `https://kovan.infura.io/v3/${INFURA_ID}`,
          100:"https://dai.poa.network", // xDai
        },
      },
      
    },
    portis: {
      display: {
        logo: "https://user-images.githubusercontent.com/9419140/128913641-d025bc0c-e059-42de-a57b-422f196867ce.png",
        name: "Portis",
        description: "Connect to Portis App",
      },
      package: Portis,
      options: {
        id: "6255fb2b-58c8-433b-a2c9-62098c05ddc9",
      },
    },
    fortmatic: {
      package: Fortmatic, // required
      options: {
        key: "pk_live_5A7C91B2FC585A17", // required
      },
    },
    // torus: {
    //   package: Torus,
    //   options: {
    //     networkParams: {
    //       host: "https://localhost:8545", // optional
    //       chainId: 1337, // optional
    //       networkId: 1337 // optional
    //     },
    //     config: {
    //       buildEnv: "development" // optional
    //     },
    //   },
    // },
    'custom-walletlink': {
      display: {
        logo: 'https://play-lh.googleusercontent.com/PjoJoG27miSglVBXoXrxBSLveV6e3EeBPpNY55aiUUBM9Q1RCETKCOqdOkX2ZydqVf0',
        name: 'Coinbase',
        description: 'Connect to Coinbase Wallet (not Coinbase App)',
      },
      package: walletLinkProvider,
      connector: async (provider, options) => {
        await provider.enable();
        return provider;
      },
    },
    authereum: {
      package: Authereum, // required
    }
  },
});



function App(props) {
  const mainnetProvider = poktMainnetProvider && poktMainnetProvider._isProvider ? poktMainnetProvider : scaffoldEthProvider && scaffoldEthProvider._network ? scaffoldEthProvider : mainnetInfura;

  const [injectedProvider, setInjectedProvider] = useState();
  const [address, setAddress] = useState();

  const logoutOfWeb3Modal = async () => {
    await web3Modal.clearCachedProvider();
    if(injectedProvider && injectedProvider.provider && typeof injectedProvider.provider.disconnect == "function"){
      await injectedProvider.provider.disconnect();
    }
    setTimeout(() => {
      window.location.reload();
    }, 1);
  };

  /* 💵 This hook will get the price of ETH from 🦄 Uniswap: */
  const price = useExchangePrice(targetNetwork, mainnetProvider);

  /* 🔥 This hook will get the price of Gas from ⛽️ EtherGasStation */
  const gasPrice = useGasPrice(targetNetwork, "fast");
  // Use your injected provider from 🦊 Metamask or if you don't have it then instantly generate a 🔥 burner wallet.
<<<<<<< HEAD
  const userProvider = useUserProvider(injectedProvider, localProvider);
  const address = useUserAddress(userProvider);
=======
  const userSigner = useUserSigner(injectedProvider, localProvider);

  useEffect(() => {
    async function getAddress() {
      if (userSigner) {
        const newAddress = await userSigner.getAddress();
        setAddress(newAddress);
      }
    }
    getAddress();
  }, [userSigner]);

  // You can warn the user if you would like them to be on a specific network
  const localChainId = localProvider && localProvider._network && localProvider._network.chainId;
  const selectedChainId =
    userSigner && userSigner.provider && userSigner.provider._network && userSigner.provider._network.chainId;

  // For more hooks, check out 🔗eth-hooks at: https://www.npmjs.com/package/eth-hooks

>>>>>>> ceba2968
  // The transactor wraps transactions and provides notificiations
  const tx = Transactor(userSigner, gasPrice);

  // Faucet Tx can be used to send funds from the faucet
  const faucetTx = Transactor(localProvider, gasPrice);

  // 🏗 scaffold-eth is full of handy hooks like this one to get your balance:
  const yourLocalBalance = useBalance(localProvider, address);
<<<<<<< HEAD
  if(DEBUG) {
    console.log('local', localProvider.connection.url)
    console.log("💵 yourLocalBalance",yourLocalBalance?formatEther(yourLocalBalance):"...")
  }
=======
>>>>>>> ceba2968

  // Just plug in different 🛰 providers to get your balance on different chains:
  const yourMainnetBalance = useBalance(mainnetProvider, address);

  // Load in your local 📝 contract and read a value from it:
  const readContracts = useContractLoader(localProvider);

  // If you want to make 🔐 write transactions to your contracts, use the userSigner:
  const writeContracts = useContractLoader(userSigner, { chainId: localChainId });

  // EXTERNAL CONTRACT EXAMPLE:
  //
  // If you want to bring in the mainnet DAI contract it would look like:
  const mainnetContracts = useContractLoader(mainnetProvider);

  // If you want to call a function on a new block
  useOnBlock(mainnetProvider, () => {
    console.log(`⛓ A new mainnet block is here: ${mainnetProvider._lastBlockNumber}`);
  });

  // Then read your DAI balance like:
  const myMainnetDAIBalance = useContractReader(mainnetContracts, "DAI", "balanceOf", [
    "0x34aA3F359A9D614239015126635CE7732c18fDF3",
  ]);

  // keep track of a variable from the contract in the local React state:
  const purpose = useContractReader(readContracts, "YourContract", "purpose");

  // 📟 Listen for broadcast events
  const setPurposeEvents = useEventListener(readContracts, "YourContract", "SetPurpose", localProvider, 1);

  /*
  const addressFromENS = useResolveName(mainnetProvider, "austingriffith.eth");
  console.log("🏷 Resolved austingriffith.eth as:",addressFromENS)
  */

  //
  // 🧫 DEBUG 👨🏻‍🔬
  //
  useEffect(() => {
    if (
      DEBUG &&
      mainnetProvider &&
      address &&
      selectedChainId &&
      yourLocalBalance &&
      yourMainnetBalance &&
      readContracts &&
      writeContracts &&
      mainnetContracts
    ) {
      console.log("_____________________________________ 🏗 scaffold-eth _____________________________________");
      console.log("🌎 mainnetProvider", mainnetProvider);
      console.log("🏠 localChainId", localChainId);
      console.log("👩‍💼 selected address:", address);
      console.log("🕵🏻‍♂️ selectedChainId:", selectedChainId);
      console.log("💵 yourLocalBalance", yourLocalBalance ? ethers.utils.formatEther(yourLocalBalance) : "...");
      console.log("💵 yourMainnetBalance", yourMainnetBalance ? ethers.utils.formatEther(yourMainnetBalance) : "...");
      console.log("📝 readContracts", readContracts);
      console.log("🌍 DAI contract on mainnet:", mainnetContracts);
      console.log("💵 yourMainnetDAIBalance", myMainnetDAIBalance);
      console.log("🔐 writeContracts", writeContracts);
    }
  }, [
    mainnetProvider,
    address,
    selectedChainId,
    yourLocalBalance,
    yourMainnetBalance,
    readContracts,
    writeContracts,
    mainnetContracts,
  ]);

  let networkDisplay = "";
  if (NETWORKCHECK && localChainId && selectedChainId && localChainId !== selectedChainId) {
    const networkSelected = NETWORK(selectedChainId);
    const networkLocal = NETWORK(localChainId);
    if (selectedChainId === 1337 && localChainId === 31337) {
      networkDisplay = (
        <div style={{ zIndex: 2, position: "absolute", right: 0, top: 60, padding: 16 }}>
          <Alert
            message="⚠️ Wrong Network ID"
            description={
              <div>
                You have <b>chain id 1337</b> for localhost and you need to change it to <b>31337</b> to work with
                HardHat.
                <div>(MetaMask -&gt; Settings -&gt; Networks -&gt; Chain ID -&gt; 31337)</div>
              </div>
            }
            type="error"
            closable={false}
          />
        </div>
      );
    } else {
      networkDisplay = (
        <div style={{ zIndex: 2, position: "absolute", right: 0, top: 60, padding: 16 }}>
          <Alert
            message="⚠️ Wrong Network"
            description={
              <div>
                You have <b>{networkSelected && networkSelected.name}</b> selected and you need to be on{" "}
                <Button
                  onClick={async () => {
                    const ethereum = window.ethereum;
                    const data = [
                      {
                        chainId: "0x" + targetNetwork.chainId.toString(16),
                        chainName: targetNetwork.name,
                        nativeCurrency: targetNetwork.nativeCurrency,
                        rpcUrls: [targetNetwork.rpcUrl],
                        blockExplorerUrls: [targetNetwork.blockExplorer],
                      },
                    ];
                    console.log("data", data);

                    let switchTx;
                    // https://docs.metamask.io/guide/rpc-api.html#other-rpc-methods
                    try {
                      switchTx = await ethereum.request({
                        method: 'wallet_switchEthereumChain',
                        params: [{ chainId: data[0].chainId }],
                      });
                    } catch (switchError) {
                      // not checking specific error code, because maybe we're not using MetaMask
                      try {
                        switchTx = await ethereum.request({
                          method: 'wallet_addEthereumChain',
                          params: data,
                        });
                      } catch (addError) {
                        // handle "add" error
                      }
                    }
                    
                    if (switchTx) {
                      console.log(switchTx);
                    }
                  }}
                >
                  <b>{networkLocal && networkLocal.name}</b>
                </Button>
                .
              </div>
            }
            type="error"
            closable={false}
          />
        </div>
      );
    }
  } else {
    networkDisplay = (
      <div style={{ zIndex: -1, position: "absolute", right: 154, top: 28, padding: 16, color: targetNetwork.color }}>
        {targetNetwork.name}
      </div>
    );
  }


  const loadWeb3Modal = useCallback(async () => {
    const provider = await web3Modal.connect();
    setInjectedProvider(new ethers.providers.Web3Provider(provider));

    provider.on("chainChanged", chainId => {
      console.log(`chain changed to ${chainId}! updating providers`);
      setInjectedProvider(new ethers.providers.Web3Provider(provider));
    });

    provider.on("accountsChanged", () => {
      console.log(`account changed!`);
      setInjectedProvider(new ethers.providers.Web3Provider(provider));
    });

    // Subscribe to session disconnection
    provider.on("disconnect", (code, reason) => {
      console.log(code, reason);
      logoutOfWeb3Modal();
    });
  }, [setInjectedProvider]);

  useEffect(() => {
    if (web3Modal.cachedProvider) {
      loadWeb3Modal();
    }
  }, [loadWeb3Modal]);

  const [route, setRoute] = useState();
  useEffect(() => {
    setRoute(window.location.pathname);
  }, [setRoute]);

  let faucetHint = "";
  const faucetAvailable = localProvider && localProvider.connection && targetNetwork.name.indexOf("local") !== -1;

  const [faucetClicked, setFaucetClicked] = useState(false);
  if (
    !faucetClicked &&
    localProvider &&
    localProvider._network &&
    localProvider._network.chainId === 31337 &&
    yourLocalBalance &&
    ethers.utils.formatEther(yourLocalBalance) <= 0
  ) {
    faucetHint = (
      <div style={{ padding: 16 }}>
        <Button
          type="primary"
          onClick={() => {
            faucetTx({
              to: address,
              value: ethers.utils.parseEther("0.01"),
            });
            setFaucetClicked(true);
          }}
        >
          💰 Grab funds from the faucet ⛽️
        </Button>
      </div>
    );
  }

  return (
    <div className="App">
      {/* ✏️ Edit the header and change the title to your project name */}
      <Header />
      {networkDisplay}
      <BrowserRouter>
        <Menu style={{ textAlign: "center" }} selectedKeys={[route]} mode="horizontal">
          <Menu.Item key="/">
            <Link
              onClick={() => {
                setRoute("/");
              }}
              to="/"
            >
              YourContract
            </Link>
          </Menu.Item>
          <Menu.Item key="/hints">
            <Link
              onClick={() => {
                setRoute("/hints");
              }}
              to="/hints"
            >
              Hints
            </Link>
          </Menu.Item>
          <Menu.Item key="/exampleui">
            <Link
              onClick={() => {
                setRoute("/exampleui");
              }}
              to="/exampleui"
            >
              ExampleUI
            </Link>
          </Menu.Item>
          <Menu.Item key="/mainnetdai">
            <Link
              onClick={() => {
                setRoute("/mainnetdai");
              }}
              to="/mainnetdai"
            >
              Mainnet DAI
            </Link>
          </Menu.Item>
          <Menu.Item key="/subgraph">
            <Link
              onClick={() => {
                setRoute("/subgraph");
              }}
              to="/subgraph"
            >
              Subgraph
            </Link>
          </Menu.Item>
        </Menu>

        <Switch>
          <Route exact path="/">
            {/*
                🎛 this scaffolding is full of commonly used components
                this <Contract/> component will automatically parse your ABI
                and give you a form to interact with it locally
            */}

            <Contract
              name="YourContract"
              signer={userSigner}
              provider={localProvider}
              address={address}
              blockExplorer={blockExplorer}
            />
          </Route>
          <Route path="/hints">
            <Hints
              address={address}
              yourLocalBalance={yourLocalBalance}
              mainnetProvider={mainnetProvider}
              price={price}
            />
          </Route>
          <Route path="/exampleui">
            <ExampleUI
              address={address}
              userSigner={userSigner}
              mainnetProvider={mainnetProvider}
              localProvider={localProvider}
              yourLocalBalance={yourLocalBalance}
              price={price}
              tx={tx}
              writeContracts={writeContracts}
              readContracts={readContracts}
              purpose={purpose}
              setPurposeEvents={setPurposeEvents}
            />
          </Route>
          <Route path="/mainnetdai">
            <Contract
              name="DAI"
              customContract={mainnetContracts && mainnetContracts.contracts && mainnetContracts.contracts.DAI}
              signer={userSigner}
              provider={mainnetProvider}
              address={address}
              blockExplorer="https://etherscan.io/"
            />
            {/*
            <Contract
              name="UNI"
              customContract={mainnetContracts && mainnetContracts.contracts && mainnetContracts.contracts.UNI}
              signer={userSigner}
              provider={mainnetProvider}
              address={address}
              blockExplorer="https://etherscan.io/"
            />
            */}
          </Route>
          <Route path="/subgraph">
            <Subgraph
              subgraphUri={props.subgraphUri}
              tx={tx}
              writeContracts={writeContracts}
              mainnetProvider={mainnetProvider}
            />
          </Route>
        </Switch>
      </BrowserRouter>

      <ThemeSwitch />

      {/* 👨‍💼 Your account is in the top right with a wallet at connect options */}
      <div style={{ position: "fixed", textAlign: "right", right: 0, top: 0, padding: 10 }}>
        <Account
          address={address}
          localProvider={localProvider}
          userSigner={userSigner}
          mainnetProvider={mainnetProvider}
          price={price}
          web3Modal={web3Modal}
          loadWeb3Modal={loadWeb3Modal}
          logoutOfWeb3Modal={logoutOfWeb3Modal}
          blockExplorer={blockExplorer}
        />
        {faucetHint}
      </div>

      {/* 🗺 Extra UI like gas price, eth price, faucet, and support: */}
      <div style={{ position: "fixed", textAlign: "left", left: 0, bottom: 20, padding: 10 }}>
        <Row align="middle" gutter={[4, 4]}>
          <Col span={8}>
            <Ramp price={price} address={address} networks={NETWORKS} />
          </Col>

          <Col span={8} style={{ textAlign: "center", opacity: 0.8 }}>
            <GasGauge gasPrice={gasPrice} />
          </Col>
          <Col span={8} style={{ textAlign: "center", opacity: 1 }}>
            <Button
              onClick={() => {
                window.open("https://t.me/joinchat/KByvmRe5wkR-8F_zz6AjpA");
              }}
              size="large"
              shape="round"
            >
              <span style={{ marginRight: 8 }} role="img" aria-label="support">
                💬
              </span>
              Support
            </Button>
          </Col>
        </Row>

        <Row align="middle" gutter={[4, 4]}>
          <Col span={24}>
            {
              /*  if the local provider has a signer, let's show the faucet:  */
              faucetAvailable ? (
                <Faucet localProvider={localProvider} price={price} ensProvider={mainnetProvider} />
              ) : (
                ""
              )
            }
          </Col>
        </Row>
      </div>
    </div>
  );
}

export default App;<|MERGE_RESOLUTION|>--- conflicted
+++ resolved
@@ -180,10 +180,6 @@
   /* 🔥 This hook will get the price of Gas from ⛽️ EtherGasStation */
   const gasPrice = useGasPrice(targetNetwork, "fast");
   // Use your injected provider from 🦊 Metamask or if you don't have it then instantly generate a 🔥 burner wallet.
-<<<<<<< HEAD
-  const userProvider = useUserProvider(injectedProvider, localProvider);
-  const address = useUserAddress(userProvider);
-=======
   const userSigner = useUserSigner(injectedProvider, localProvider);
 
   useEffect(() => {
@@ -203,7 +199,6 @@
 
   // For more hooks, check out 🔗eth-hooks at: https://www.npmjs.com/package/eth-hooks
 
->>>>>>> ceba2968
   // The transactor wraps transactions and provides notificiations
   const tx = Transactor(userSigner, gasPrice);
 
@@ -212,13 +207,6 @@
 
   // 🏗 scaffold-eth is full of handy hooks like this one to get your balance:
   const yourLocalBalance = useBalance(localProvider, address);
-<<<<<<< HEAD
-  if(DEBUG) {
-    console.log('local', localProvider.connection.url)
-    console.log("💵 yourLocalBalance",yourLocalBalance?formatEther(yourLocalBalance):"...")
-  }
-=======
->>>>>>> ceba2968
 
   // Just plug in different 🛰 providers to get your balance on different chains:
   const yourMainnetBalance = useBalance(mainnetProvider, address);
