--- conflicted
+++ resolved
@@ -1,24 +1,15 @@
 import React, { useCallback, useEffect, useState } from "react";
 import { BrowserRouter, Switch, Route, Link } from "react-router-dom";
 import "antd/dist/antd.css";
-<<<<<<< HEAD
-import {  JsonRpcProvider, Web3Provider } from "@ethersproject/providers";
+import {  StaticJsonRpcProvider, JsonRpcProvider, Web3Provider } from "@ethersproject/providers";
 import { SendOutlined, CaretUpOutlined, HistoryOutlined, ScanOutlined } from "@ant-design/icons";
-=======
-import {  StaticJsonRpcProvider, JsonRpcProvider, Web3Provider } from "@ethersproject/providers";
->>>>>>> 4d9cb7a7
 import "./App.css";
 import { Tooltip, Select, Row, Col, Button, Menu, Alert, Spin, Switch as SwitchD } from "antd";
 import Web3Modal from "web3modal";
 import WalletConnectProvider from "@walletconnect/web3-provider";
 import { useUserAddress } from "eth-hooks";
-<<<<<<< HEAD
-import { useLocalStorage, usePoller, useExchangePrice, useGasPrice, useUserProvider, useContractLoader, useContractReader, useEventListener, useBalance, useExternalContractLoader } from "./hooks";
+import { useLocalStorage, usePoller, useExchangePrice, useGasPrice, useUserProvider, useContractLoader, useContractReader, useEventListener, useBalance, useExternalContractLoader, useOnBlock } from "./hooks";
 import { Wallet, AddressInput, EtherInput, Header, Account, Faucet, Ramp, Contract, GasGauge, ThemeSwitch, QRPunkBlockie, Address, Balance } from "./components";
-=======
-import { useExchangePrice, useGasPrice, useUserProvider, useContractLoader, useContractReader, useEventListener, useBalance, useExternalContractLoader, useOnBlock } from "./hooks";
-import { Header, Account, Faucet, Ramp, Contract, GasGauge, ThemeSwitch } from "./components";
->>>>>>> 4d9cb7a7
 import { Transactor } from "./helpers";
 import { formatEther, parseEther } from "@ethersproject/units";
 //import Hints from "./Hints";
@@ -72,11 +63,7 @@
 // as you deploy to other networks you can set REACT_APP_PROVIDER=https://dai.poa.network in packages/react-app/.env
 const localProviderUrlFromEnv = process.env.REACT_APP_PROVIDER ? process.env.REACT_APP_PROVIDER : localProviderUrl;
 if(DEBUG) console.log("🏠 Connecting to provider:", localProviderUrlFromEnv);
-<<<<<<< HEAD
-let localProvider = new JsonRpcProvider(localProviderUrlFromEnv);
-=======
 const localProvider = new StaticJsonRpcProvider(localProviderUrlFromEnv);
->>>>>>> 4d9cb7a7
 
 
 // 🔭 block explorer URL
@@ -162,58 +149,6 @@
   // Just plug in different 🛰 providers to get your balance on different chains:
   const yourMainnetBalance = useBalance(mainnetProvider, address);
 
-  // Load in your local 📝 contract and read a value from it:
-<<<<<<< HEAD
-  //const readContracts = useContractLoader(localProvider)
-  //if(DEBUG) console.log("📝 readContracts",readContracts)
-
-  // If you want to make 🔐 write transactions to your contracts, use the userProvider:
-  //const writeContracts = useContractLoader(userProvider)
-  //if(DEBUG) console.log("🔐 writeContracts",writeContracts)
-=======
-  const readContracts = useContractLoader(localProvider)
-
-  // If you want to make 🔐 write transactions to your contracts, use the userProvider:
-  const writeContracts = useContractLoader(userProvider)
->>>>>>> 4d9cb7a7
-
-  // EXTERNAL CONTRACT EXAMPLE:
-  //
-  // If you want to bring in the mainnet DAI contract it would look like:
-<<<<<<< HEAD
-  //const mainnetDAIContract = useExternalContractLoader(mainnetProvider, DAI_ADDRESS, DAI_ABI)
-  //console.log("🌍 DAI contract on mainnet:",mainnetDAIContract)
-  //
-  // Then read your DAI balance like:
-  //const myMainnetDAIBalance = useContractReader({DAI: mainnetDAIContract},"DAI", "balanceOf",["0x34aA3F359A9D614239015126635CE7732c18fDF3"])
-  //console.log("🥇 myMainnetDAIBalance:",myMainnetDAIBalance)
-
-
-  // keep track of a variable from the contract in the local React state:
-  //const purpose = useContractReader(readContracts,"YourContract", "purpose")
-  //console.log("🤗 purpose:",purpose)
-
-  //📟 Listen for broadcast events
-  //const setPurposeEvents = useEventListener(readContracts, "YourContract", "SetPurpose", localProvider, 1);
-  //console.log("📟 SetPurpose events:",setPurposeEvents)
-=======
-  const mainnetDAIContract = useExternalContractLoader(mainnetProvider, DAI_ADDRESS, DAI_ABI)
-
-  // If you want to call a function on a new block
-  useOnBlock(mainnetProvider, () => {
-    console.log(`⛓ A new mainnet block is here: ${mainnetProvider._lastBlockNumber}`)
-  })
-
-  // Then read your DAI balance like:
-  const myMainnetDAIBalance = useContractReader({DAI: mainnetDAIContract},"DAI", "balanceOf",["0x34aA3F359A9D614239015126635CE7732c18fDF3"])
-
-  // keep track of a variable from the contract in the local React state:
-  const purpose = useContractReader(readContracts,"YourContract", "purpose")
-
-  //📟 Listen for broadcast events
-  const setPurposeEvents = useEventListener(readContracts, "YourContract", "SetPurpose", localProvider, 1);
->>>>>>> 4d9cb7a7
-
   /*
   const addressFromENS = useResolveName(mainnetProvider, "austingriffith.eth");
   console.log("🏷 Resolved austingriffith.eth as:",addressFromENS)
@@ -222,6 +157,7 @@
   //
   // 🧫 DEBUG 👨🏻‍🔬
   //
+  /*
   useEffect(()=>{
     if(DEBUG && mainnetProvider && address && selectedChainId && yourLocalBalance && yourMainnetBalance && readContracts && writeContracts && mainnetDAIContract){
       console.log("_____________________________________ 🏗 scaffold-eth _____________________________________")
@@ -236,7 +172,7 @@
       console.log("🔐 writeContracts",writeContracts)
     }
   }, [mainnetProvider, address, selectedChainId, yourLocalBalance, yourMainnetBalance, readContracts, writeContracts, mainnetDAIContract])
-
+  */
 
 
 
@@ -313,11 +249,7 @@
   }, [setRoute]);
 
   let faucetHint = ""
-<<<<<<< HEAD
-  const faucetAvailable = localProvider && localProvider.connection && localProvider.connection.url && localProvider.connection.url.indexOf("localhost")>=0 && !process.env.REACT_APP_PROVIDER && price > 1;
-=======
   const faucetAvailable = localProvider && localProvider.connection && targetNetwork.name == "localhost"
->>>>>>> 4d9cb7a7
 
   const [ faucetClicked, setFaucetClicked ] = useState( false );
   if(!faucetClicked&&localProvider&&localProvider._network&&localProvider._network.chainId==31337&&yourLocalBalance&&formatEther(yourLocalBalance)<=0){
