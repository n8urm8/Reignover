--- conflicted
+++ resolved
@@ -3,21 +3,6 @@
 import WalletLink from "walletlink";
 import { Alert, Button, Col, Menu, Row } from "antd";
 import "antd/dist/antd.css";
-<<<<<<< HEAD
-import {  JsonRpcProvider, Web3Provider } from "@ethersproject/providers";
-import "./App.css";
-import { Row, Col, Button, Menu, Alert, List } from "antd";
-import Web3Modal from "web3modal";
-import WalletConnectProvider from "@walletconnect/web3-provider";
-import { useUserAddress } from "eth-hooks";
-import { useExchangePrice, useGasPrice, useUserProvider, useContractLoader, useContractReader, useEventListener, useBalance, useExternalContractLoader } from "./hooks";
-import { Header, Account, Faucet, Ramp, Contract, GasGauge, Balance, Address } from "./components";
-import { Transactor } from "./helpers";
-import { formatEther, parseEther } from "@ethersproject/units";
-import { Hints, ExampleUI, Subgraph } from "./views"
-import { INFURA_ID, DAI_ADDRESS, DAI_ABI, NETWORK, NETWORKS } from "./constants";
-const humanizeDuration = require("humanize-duration");
-=======
 import React, { useCallback, useEffect, useState } from "react";
 import { BrowserRouter, Link, Route, Switch } from "react-router-dom";
 import Web3Modal from "web3modal";
@@ -48,7 +33,6 @@
 import Authereum from "authereum";
 
 const { ethers } = require("ethers");
->>>>>>> a83103a6
 /*
     Welcome to 🏗 scaffold-eth !
 
@@ -270,7 +254,6 @@
   console.log("💵 threshold:",threshold)
 
   // keep track of a variable from the contract in the local React state:
-<<<<<<< HEAD
   const balanceStaked = useContractReader(readContracts,"Staker", "balances",[ address ])
   console.log("💸 balanceStaked:",balanceStaked)
 
@@ -305,12 +288,6 @@
   }
 
 
-=======
-  const purpose = useContractReader(readContracts, "YourContract", "purpose");
-
-  // 📟 Listen for broadcast events
-  const setPurposeEvents = useEventListener(readContracts, "YourContract", "SetPurpose", localProvider, 1);
->>>>>>> a83103a6
 
   /*
   const addressFromENS = useResolveName(mainnetProvider, "austingriffith.eth");
@@ -515,61 +492,10 @@
       <BrowserRouter>
         <Menu style={{ textAlign: "center" }} selectedKeys={[route]} mode="horizontal">
           <Menu.Item key="/">
-<<<<<<< HEAD
             <Link onClick={()=>{setRoute("/")}} to="/">Staker UI</Link>
           </Menu.Item>
           <Menu.Item key="/contracts">
             <Link onClick={()=>{setRoute("/contracts")}} to="/contracts">Debug Contracts</Link>
-=======
-            <Link
-              onClick={() => {
-                setRoute("/");
-              }}
-              to="/"
-            >
-              YourContract
-            </Link>
-          </Menu.Item>
-          <Menu.Item key="/hints">
-            <Link
-              onClick={() => {
-                setRoute("/hints");
-              }}
-              to="/hints"
-            >
-              Hints
-            </Link>
-          </Menu.Item>
-          <Menu.Item key="/exampleui">
-            <Link
-              onClick={() => {
-                setRoute("/exampleui");
-              }}
-              to="/exampleui"
-            >
-              ExampleUI
-            </Link>
-          </Menu.Item>
-          <Menu.Item key="/mainnetdai">
-            <Link
-              onClick={() => {
-                setRoute("/mainnetdai");
-              }}
-              to="/mainnetdai"
-            >
-              Mainnet DAI
-            </Link>
-          </Menu.Item>
-          <Menu.Item key="/subgraph">
-            <Link
-              onClick={() => {
-                setRoute("/subgraph");
-              }}
-              to="/subgraph"
-            >
-              Subgraph
-            </Link>
->>>>>>> a83103a6
           </Menu.Item>
         </Menu>
 
@@ -630,7 +556,6 @@
                 and give you a form to interact with it locally
             */}
 
-<<<<<<< HEAD
             <div style={{width:500, margin:"auto",marginTop:64}}>
               <div>Stake Events:</div>
               <List
@@ -661,16 +586,12 @@
             <Contract
               name="SecondContract"
               signer={userProvider.getSigner()}
-=======
-            <Contract
-              name="YourContract"
-              signer={userSigner}
->>>>>>> a83103a6
               provider={localProvider}
               address={address}
               blockExplorer={blockExplorer}
               contractConfig={contractConfig}
             />
+            */}
           </Route>
           <Route path="/contracts">
             <Contract
@@ -685,50 +606,7 @@
               signer={userProvider.getSigner()}
               provider={localProvider}
               address={address}
-<<<<<<< HEAD
               blockExplorer={blockExplorer}
-=======
-              userSigner={userSigner}
-              mainnetProvider={mainnetProvider}
-              localProvider={localProvider}
-              yourLocalBalance={yourLocalBalance}
-              price={price}
-              tx={tx}
-              writeContracts={writeContracts}
-              readContracts={readContracts}
-              purpose={purpose}
-              setPurposeEvents={setPurposeEvents}
-            />
-          </Route>
-          <Route path="/mainnetdai">
-            <Contract
-              name="DAI"
-              customContract={mainnetContracts && mainnetContracts.contracts && mainnetContracts.contracts.DAI}
-              signer={userSigner}
-              provider={mainnetProvider}
-              address={address}
-              blockExplorer="https://etherscan.io/"
-              contractConfig={contractConfig}
-              chainId={1}
-            />
-            {/*
-            <Contract
-              name="UNI"
-              customContract={mainnetContracts && mainnetContracts.contracts && mainnetContracts.contracts.UNI}
-              signer={userSigner}
-              provider={mainnetProvider}
-              address={address}
-              blockExplorer="https://etherscan.io/"
-            />
-            */}
-          </Route>
-          <Route path="/subgraph">
-            <Subgraph
-              subgraphUri={props.subgraphUri}
-              tx={tx}
-              writeContracts={writeContracts}
-              mainnetProvider={mainnetProvider}
->>>>>>> a83103a6
             />
           </Route>
         </Switch>
