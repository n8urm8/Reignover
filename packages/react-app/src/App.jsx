--- conflicted
+++ resolved
@@ -1,31 +1,8 @@
-<<<<<<< HEAD
-
-import WalletLink from "walletlink";
-import "antd/dist/antd.css";
-import React, { useCallback, useEffect, useState } from "react";
-import { BrowserRouter, Switch, Route, Link } from "react-router-dom";
-import "antd/dist/antd.css";
-import "./App.css";
-import { Row, Col, Button, Menu, Alert, Switch as SwitchD } from "antd";
-import Web3Modal from "web3modal";
-import WalletConnectProvider from "@walletconnect/web3-provider";
-import { useGasPrice, useUserProvider, useContractLoader, useContractReader, useEventListener, useBalance, useExternalContractLoader, useOnBlock } from "./hooks";
-import { Header, Account, Faucet, Ramp, Contract, GasGauge, ThemeSwitch } from "./components";
-import { Transactor } from "./helpers";
-import { formatEther } from "@ethersproject/units";
-//import Hints from "./Hints";
-import {  ExampleUI, } from "./views"
-import { INFURA_ID, NETWORK, NETWORKS } from "./constants";
-import { Account, Contract, Faucet, GasGauge, Header, Ramp, ThemeSwitch } from "./components";
-import { INFURA_ID, NETWORK, NETWORKS } from "./constants";
-import { Transactor } from "./helpers";
-=======
 import Portis from "@portis/web3";
 import WalletConnectProvider from "@walletconnect/web3-provider";
 import { Alert, Button, Col, Menu, Row } from "antd";
 import "antd/dist/antd.css";
 import Authereum from "authereum";
->>>>>>> cf4bad72
 import {
   useBalance,
   useContractLoader,
@@ -35,18 +12,6 @@
   useUserProviderAndSigner,
 } from "eth-hooks";
 import { useExchangeEthPrice } from "eth-hooks/dapps/dex";
-<<<<<<< HEAD
-// import Hints from "./Hints";
-import { ExampleUI} from "./views";
-
-// contracts
-import deployedContracts from "./contracts/hardhat_contracts.json";
-import externalContracts from "./contracts/external_contracts";
-
-import Portis from "@portis/web3";
-import Fortmatic from "fortmatic";
-import Authereum from "authereum";
-=======
 import Fortmatic from "fortmatic";
 import React, { useCallback, useEffect, useState } from "react";
 import { BrowserRouter, Link, Route, Switch } from "react-router-dom";
@@ -62,7 +27,6 @@
 import { Transactor } from "./helpers";
 // import Hints from "./Hints";
 import { ExampleUI, Hints, Subgraph } from "./views";
->>>>>>> cf4bad72
 
 const { ethers } = require("ethers");
 /*
