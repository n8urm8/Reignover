import React, { useCallback, useEffect, useState } from "react";
import { BrowserRouter, Switch, Route, Link } from "react-router-dom";
import "antd/dist/antd.css";
import {  StaticJsonRpcProvider, JsonRpcProvider, Web3Provider } from "@ethersproject/providers";
import "./App.css";
import { Row, Col, Button, Menu, Alert, Switch as SwitchD } from "antd";
import Web3Modal from "web3modal";
import WalletConnectProvider from "@walletconnect/web3-provider";
import { useUserAddress } from "eth-hooks";
import { useExchangePrice, useGasPrice, useUserProvider, useContractLoader, useContractReader, useEventListener, useBalance, useExternalContractLoader, useOnBlock } from "./hooks";
import { Header, Account, Faucet, Ramp, Contract, GasGauge, ThemeSwitch } from "./components";
import { Transactor } from "./helpers";
import { formatEther, parseEther } from "@ethersproject/units";
//import Hints from "./Hints";
import { Hints, ExampleUI, Subgraph } from "./views"
import { useThemeSwitcher } from "react-css-theme-switcher";
import { INFURA_ID, DAI_ADDRESS, DAI_ABI, NETWORK, NETWORKS } from "./constants";
/*
    Welcome to 🏗 scaffold-eth !

    Code:
    https://github.com/austintgriffith/scaffold-eth

    Support:
    https://t.me/joinchat/KByvmRe5wkR-8F_zz6AjpA
    or DM @austingriffith on twitter or telegram

    You should get your own Infura.io ID and put it in `constants.js`
    (this is your connection to the main Ethereum network for ENS etc.)


    🌏 EXTERNAL CONTRACTS:
    You can also bring in contract artifacts in `constants.js`
    (and then use the `useExternalContractLoader()` hook!)
*/


/// 📡 What chain are your contracts deployed to?
const targetNetwork = NETWORKS['mainnet']; // <------- select your target frontend network (localhost, rinkeby, xdai, mainnet)

// 😬 Sorry for all the console logging
const DEBUG = true


// 🛰 providers
if(DEBUG) console.log("📡 Connecting to Mainnet Ethereum");
// const mainnetProvider = getDefaultProvider("mainnet", { infura: INFURA_ID, etherscan: ETHERSCAN_KEY, quorum: 1 });
// const mainnetProvider = new InfuraProvider("mainnet",INFURA_ID);
//
// attempt to connect to our own scaffold eth rpc and if that fails fall back to infura...
// Using StaticJsonRpcProvider as the chainId won't change see https://github.com/ethers-io/ethers.js/issues/901
const scaffoldEthProvider = new StaticJsonRpcProvider("https://rpc.scaffoldeth.io:48544")
const mainnetInfura = new StaticJsonRpcProvider("https://mainnet.infura.io/v3/" + INFURA_ID)
// ( ⚠️ Getting "failed to meet quorum" errors? Check your INFURA_I

// 🏠 Your local provider is usually pointed at your local blockchain
const localProviderUrl = targetNetwork.rpcUrl;
// as you deploy to other networks you can set REACT_APP_PROVIDER=https://dai.poa.network in packages/react-app/.env
const localProviderUrlFromEnv = process.env.REACT_APP_PROVIDER ? process.env.REACT_APP_PROVIDER : localProviderUrl;
if(DEBUG) console.log("🏠 Connecting to provider:", localProviderUrlFromEnv);
const localProvider = new StaticJsonRpcProvider(localProviderUrlFromEnv);


// 🔭 block explorer URL
const blockExplorer = targetNetwork.blockExplorer;


function App(props) {

  const mainnetProvider = (scaffoldEthProvider && scaffoldEthProvider._network) ? scaffoldEthProvider : mainnetInfura

  const [injectedProvider, setInjectedProvider] = useState();
  /* 💵 This hook will get the price of ETH from 🦄 Uniswap: */
  const price = useExchangePrice(targetNetwork,mainnetProvider);

  /* 🔥 This hook will get the price of Gas from ⛽️ EtherGasStation */
  const gasPrice = useGasPrice(targetNetwork,"fast");
  // Use your injected provider from 🦊 Metamask or if you don't have it then instantly generate a 🔥 burner wallet.
  const userProvider = useUserProvider(injectedProvider, localProvider);
  const address = useUserAddress(userProvider);

  // You can warn the user if you would like them to be on a specific network
  let localChainId = localProvider && localProvider._network && localProvider._network.chainId
  let selectedChainId = userProvider && userProvider._network && userProvider._network.chainId

  // For more hooks, check out 🔗eth-hooks at: https://www.npmjs.com/package/eth-hooks

  // The transactor wraps transactions and provides notificiations
  const tx = Transactor(userProvider, gasPrice)

  // Faucet Tx can be used to send funds from the faucet
  const faucetTx = Transactor(localProvider, gasPrice)

  // 🏗 scaffold-eth is full of handy hooks like this one to get your balance:
  const yourLocalBalance = useBalance(localProvider, address);

  // Just plug in different 🛰 providers to get your balance on different chains:
  const yourMainnetBalance = useBalance(mainnetProvider, address);

  // Load in your local 📝 contract and read a value from it:
  //const readContracts = useContractLoader(localProvider)

  // If you want to make 🔐 write transactions to your contracts, use the userProvider:
  //const writeContracts = useContractLoader(userProvider)

  // EXTERNAL CONTRACT EXAMPLE:
  //
  // If you want to bring in the mainnet DAI contract it would look like:
  const mainnetDAIContract = useExternalContractLoader(mainnetProvider, DAI_ADDRESS, DAI_ABI)

  // If you want to call a function on a new block
  useOnBlock(mainnetProvider, () => {
    console.log(`⛓ A new mainnet block is here: ${mainnetProvider._lastBlockNumber}`)
  })

  // Then read your DAI balance like:
  const myMainnetDAIBalance = useContractReader({DAI: mainnetDAIContract},"DAI", "balanceOf",["0x34aA3F359A9D614239015126635CE7732c18fDF3"])

  // keep track of a variable from the contract in the local React state:
  //const purpose = useContractReader(readContracts,"YourContract", "purpose")

  //📟 Listen for broadcast events
  //const setPurposeEvents = useEventListener(readContracts, "YourContract", "SetPurpose", localProvider, 1);

  /*
  const addressFromENS = useResolveName(mainnetProvider, "austingriffith.eth");
  console.log("🏷 Resolved austingriffith.eth as:",addressFromENS)
  */

  //
  // 🧫 DEBUG 👨🏻‍🔬
  //
  useEffect(()=>{
    if(DEBUG && mainnetProvider && address && selectedChainId && yourLocalBalance && yourMainnetBalance && /*readContracts && writeContracts &&*/ mainnetDAIContract){
      console.log("_____________________________________ 🏗 scaffold-eth _____________________________________")
      console.log("🌎 mainnetProvider",mainnetProvider)
      console.log("🏠 localChainId",localChainId)
      console.log("👩‍💼 selected address:",address)
      console.log("🕵🏻‍♂️ selectedChainId:",selectedChainId)
      console.log("💵 yourLocalBalance",yourLocalBalance?formatEther(yourLocalBalance):"...")
      console.log("💵 yourMainnetBalance",yourMainnetBalance?formatEther(yourMainnetBalance):"...")
    /*  console.log("📝 readContracts",readContracts) */
      console.log("🌍 DAI contract on mainnet:",mainnetDAIContract)
    /*  console.log("🔐 writeContracts",writeContracts) */
    }
  }, [mainnetProvider, address, selectedChainId, yourLocalBalance, yourMainnetBalance, /*readContracts, writeContracts,*/ mainnetDAIContract])


<<<<<<< HEAD
  const [oldMainnetBalance, setOldMainnetDAIBalance] = useState(0)

  // For Master Branch Example
  const [oldPurposeEvents, setOldPurposeEvents] = useState([])

  // For Buyer-Lazy-Mint Branch Example
  // const [oldTransferEvents, setOldTransferEvents] = useState([])
  // const [oldBalance, setOldBalance] = useState(0)

  // Use this effect for often changing things like your balance and transfer events or contract-specific effects
  useEffect(()=>{
    if(DEBUG){
      if(myMainnetDAIBalance && !myMainnetDAIBalance.eq(oldMainnetBalance)){
        console.log("🥇 myMainnetDAIBalance:",myMainnetDAIBalance)
        setOldMainnetDAIBalance(myMainnetDAIBalance)
      }

      // For Buyer-Lazy-Mint Branch Example
      //if(transferEvents && oldTransferEvents !== transferEvents){
      //  console.log("📟 Transfer events:", transferEvents)
      //  setOldTransferEvents(transferEvents)
      //}
      //if(balance && !balance.eq(oldBalance)){
      //  console.log("🤗 balance:", balance)
      //  setOldBalance(balance)
      //}

      // For Master Branch Example
      /*if(setPurposeEvents && setPurposeEvents !== oldPurposeEvents){
        console.log("📟 SetPurpose events:",setPurposeEvents)
        setOldPurposeEvents(setPurposeEvents)
      }*/
    }
  }, [myMainnetDAIBalance]) // For Buyer-Lazy-Mint Branch: balance, transferEvents


=======
>>>>>>> e3d4f54e
  let networkDisplay = ""
  if(localChainId && selectedChainId && localChainId != selectedChainId ){
    networkDisplay = (
      <div style={{zIndex:2, position:'absolute', right:0,top:60,padding:16}}>
        <Alert
          message={"⚠️ Wrong Network"}
          description={(
            <div>
              You have <b>{NETWORK(selectedChainId).name}</b> selected and you need to be on <b>{NETWORK(localChainId).name}</b>.
            </div>
          )}
          type="error"
          closable={false}
        />
      </div>
    )
  }else{
    networkDisplay = (
      <div style={{zIndex:-1, position:'absolute', right:154,top:28,padding:16,color:targetNetwork.color}}>
        {targetNetwork.name}
      </div>
    )
  }

  const loadWeb3Modal = useCallback(async () => {
    const provider = await web3Modal.connect();
    setInjectedProvider(new Web3Provider(provider));
  }, [setInjectedProvider]);

  useEffect(() => {
    if (web3Modal.cachedProvider) {
      loadWeb3Modal();
    }
  }, [loadWeb3Modal]);

  const [route, setRoute] = useState();
  useEffect(() => {
    setRoute(window.location.pathname)
  }, [setRoute]);

  let faucetHint = ""
  const faucetAvailable = localProvider && localProvider.connection && targetNetwork.name == "localhost"

  const [ faucetClicked, setFaucetClicked ] = useState( false );
  if(!faucetClicked&&localProvider&&localProvider._network&&localProvider._network.chainId==31337&&yourLocalBalance&&formatEther(yourLocalBalance)<=0){
    faucetHint = (
      <div style={{padding:16}}>
        <Button type={"primary"} onClick={()=>{
          faucetTx({
            to: address,
            value: parseEther("0.01"),
          });
          setFaucetClicked(true)
        }}>
          💰 Grab funds from the faucet ⛽️
        </Button>
      </div>
    )
  }

  return (
    <div className="App">

      {/* ✏️ Edit the header and change the title to your project name */}
      <Header />
      {networkDisplay}
      <BrowserRouter>

        <Menu style={{ textAlign:"center" }} selectedKeys={[route]} mode="horizontal">
          <Menu.Item key="/">
            <Link onClick={()=>{setRoute("/")}} to="/">Mainnet DAI</Link>
          </Menu.Item>
          <Menu.Item key="/hints">
            <Link onClick={()=>{setRoute("/hints")}} to="/hints">Hints</Link>
          </Menu.Item>
          <Menu.Item key="/exampleui">
            <Link onClick={()=>{setRoute("/exampleui")}} to="/exampleui">ExampleUI</Link>
          </Menu.Item>
          <Menu.Item key="/subgraph">
            <Link onClick={()=>{setRoute("/subgraph")}} to="/subgraph">Subgraph</Link>
          </Menu.Item>
        </Menu>

        <Switch>
          <Route exact path="/">
            {/*
                🎛 this scaffolding is full of commonly used components
                this <Contract/> component will automatically parse your ABI
                and give you a form to interact with it locally
            */}

            <Contract
              name="DAI"
              customContract={mainnetDAIContract}
              signer={userProvider.getSigner()}
              provider={mainnetProvider}
              address={address}
              blockExplorer={"https://etherscan.io/"}
            />


            { /* uncomment for a second contract:
            <Contract
              name="SecondContract"
              signer={userProvider.getSigner()}
              provider={localProvider}
              address={address}
              blockExplorer={blockExplorer}
            />
            */ }

            { /* Uncomment to display and interact with an external contract (DAI on mainnet):
            <Contract
              name="DAI"
              customContract={mainnetDAIContract}
              signer={userProvider.getSigner()}
              provider={mainnetProvider}
              address={address}
              blockExplorer={blockExplorer}
            />
            */ }
          </Route>
          <Route path="/hints">
            <Hints
              address={address}
              yourLocalBalance={yourLocalBalance}
              mainnetProvider={mainnetProvider}
              price={price}
            />
          </Route>
          <Route path="/exampleui">
            <ExampleUI
              address={address}
              userProvider={userProvider}
              mainnetProvider={mainnetProvider}
              localProvider={localProvider}
              yourLocalBalance={yourLocalBalance}
              price={price}
              tx={tx}
              /*writeContracts={writeContracts}
              readContracts={readContracts}
              purpose={purpose}
              setPurposeEvents={setPurposeEvents}*/
            />
          </Route>
          <Route path="/subgraph">
            <Subgraph
            subgraphUri={props.subgraphUri}
            tx={tx}
            /*writeContracts={writeContracts}*/
            mainnetProvider={mainnetProvider}
            />
          </Route>
        </Switch>
      </BrowserRouter>

      <ThemeSwitch />


      {/* 👨‍💼 Your account is in the top right with a wallet at connect options */}
      <div style={{ position: "fixed", textAlign: "right", right: 0, top: 0, padding: 10 }}>
         <Account
           address={address}
           localProvider={localProvider}
           userProvider={userProvider}
           mainnetProvider={mainnetProvider}
           price={price}
           web3Modal={web3Modal}
           loadWeb3Modal={loadWeb3Modal}
           logoutOfWeb3Modal={logoutOfWeb3Modal}
           blockExplorer={blockExplorer}
         />
         {faucetHint}
      </div>

      {/* 🗺 Extra UI like gas price, eth price, faucet, and support:
       <div style={{ position: "fixed", textAlign: "left", left: 0, bottom: 20, padding: 10 }}>
         <Row align="middle" gutter={[4, 4]}>
           <Col span={8}>
             <Ramp price={price} address={address} networks={NETWORKS}/>
           </Col>

           <Col span={8} style={{ textAlign: "center", opacity: 0.8 }}>
             <GasGauge gasPrice={gasPrice} />
           </Col>
           <Col span={8} style={{ textAlign: "center", opacity: 1 }}>
             <Button
               onClick={() => {
                 window.open("https://t.me/joinchat/KByvmRe5wkR-8F_zz6AjpA");
               }}
               size="large"
               shape="round"
             >
               <span style={{ marginRight: 8 }} role="img" aria-label="support">
                 💬
               </span>
               Support
             </Button>
           </Col>
         </Row>

         <Row align="middle" gutter={[4, 4]}>
           <Col span={24}>
             {
               faucetAvailable ? (
                 <Faucet localProvider={localProvider} price={price} ensProvider={mainnetProvider}/>
               ) : (
                 ""
               )
             }
           </Col>
         </Row>
       </div>*/}

    </div>
  );
}


/*
  Web3 modal helps us "connect" external wallets:
*/
const web3Modal = new Web3Modal({
  // network: "mainnet", // optional
  cacheProvider: true, // optional
  providerOptions: {
    walletconnect: {
      package: WalletConnectProvider, // required
      options: {
        infuraId: INFURA_ID,
      },
    },
  },
});

const logoutOfWeb3Modal = async () => {
  await web3Modal.clearCachedProvider();
  setTimeout(() => {
    window.location.reload();
  }, 1);
};

 window.ethereum && window.ethereum.on('chainChanged', chainId => {
  web3Modal.cachedProvider &&
  setTimeout(() => {
    window.location.reload();
  }, 1);
})

 window.ethereum && window.ethereum.on('accountsChanged', accounts => {
  web3Modal.cachedProvider &&
  setTimeout(() => {
    window.location.reload();
  }, 1);
})

export default App;<|MERGE_RESOLUTION|>--- conflicted
+++ resolved
@@ -146,45 +146,6 @@
   }, [mainnetProvider, address, selectedChainId, yourLocalBalance, yourMainnetBalance, /*readContracts, writeContracts,*/ mainnetDAIContract])
 
 
-<<<<<<< HEAD
-  const [oldMainnetBalance, setOldMainnetDAIBalance] = useState(0)
-
-  // For Master Branch Example
-  const [oldPurposeEvents, setOldPurposeEvents] = useState([])
-
-  // For Buyer-Lazy-Mint Branch Example
-  // const [oldTransferEvents, setOldTransferEvents] = useState([])
-  // const [oldBalance, setOldBalance] = useState(0)
-
-  // Use this effect for often changing things like your balance and transfer events or contract-specific effects
-  useEffect(()=>{
-    if(DEBUG){
-      if(myMainnetDAIBalance && !myMainnetDAIBalance.eq(oldMainnetBalance)){
-        console.log("🥇 myMainnetDAIBalance:",myMainnetDAIBalance)
-        setOldMainnetDAIBalance(myMainnetDAIBalance)
-      }
-
-      // For Buyer-Lazy-Mint Branch Example
-      //if(transferEvents && oldTransferEvents !== transferEvents){
-      //  console.log("📟 Transfer events:", transferEvents)
-      //  setOldTransferEvents(transferEvents)
-      //}
-      //if(balance && !balance.eq(oldBalance)){
-      //  console.log("🤗 balance:", balance)
-      //  setOldBalance(balance)
-      //}
-
-      // For Master Branch Example
-      /*if(setPurposeEvents && setPurposeEvents !== oldPurposeEvents){
-        console.log("📟 SetPurpose events:",setPurposeEvents)
-        setOldPurposeEvents(setPurposeEvents)
-      }*/
-    }
-  }, [myMainnetDAIBalance]) // For Buyer-Lazy-Mint Branch: balance, transferEvents
-
-
-=======
->>>>>>> e3d4f54e
   let networkDisplay = ""
   if(localChainId && selectedChainId && localChainId != selectedChainId ){
     networkDisplay = (
