<<<<<<< HEAD
import React, { useCallback, useEffect, useState } from "react";
import { BrowserRouter, Switch, Route, Link } from "react-router-dom";
import "antd/dist/antd.css";
import {  StaticJsonRpcProvider, JsonRpcProvider, Web3Provider } from "@ethersproject/providers";
import "./App.css";
import { ExportOutlined, ForkOutlined, ExperimentOutlined, ReconciliationOutlined } from "@ant-design/icons";
import { message, Input, Image, List, Row, Col, Button, Menu, Alert, Switch as SwitchD, Progress } from "antd";
import Web3Modal from "web3modal";
=======
import { StaticJsonRpcProvider, Web3Provider } from "@ethersproject/providers";
import { formatEther, parseEther } from "@ethersproject/units";
>>>>>>> 8d459d74
import WalletConnectProvider from "@walletconnect/web3-provider";
import { Alert, Button, Col, Menu, Row } from "antd";
import "antd/dist/antd.css";
import { useUserAddress } from "eth-hooks";
<<<<<<< HEAD
import { useExchangePrice, useGasPrice, useUserProvider, useContractLoader, useContractReader, useEventListener, useBalance, useExternalContractLoader, useOnBlock } from "./hooks";
import { Header, Account, Faucet, Ramp, Contract, GasGauge, ThemeSwitch, QRPunkBlockie, EtherInput, AddressInput, Balance } from "./components";
import { Transactor } from "./helpers";
import { formatEther, parseEther } from "@ethersproject/units";
//import Hints from "./Hints";
import { Hints, ExampleUI, Subgraph } from "./views"
import { useThemeSwitcher } from "react-css-theme-switcher";
import { INFURA_ID, DAI_ADDRESS, DAI_ABI, NETWORK, NETWORKS, SIMPLE_STREAM_ABI, BUILDERS, BUILDS } from "./constants";
import pretty from 'pretty-time';
import { ethers } from "ethers";
=======
import React, { useCallback, useEffect, useState } from "react";
import { BrowserRouter, Link, Route, Switch } from "react-router-dom";
import Web3Modal from "web3modal";
import "./App.css";
import { Account, Contract, Faucet, GasGauge, Header, Ramp, ThemeSwitch } from "./components";
import { DAI_ABI, DAI_ADDRESS, INFURA_ID, NETWORK, NETWORKS } from "./constants";
import { Transactor } from "./helpers";
import {
  useBalance,
  useContractLoader,
  useContractReader,
  useEventListener,
  useExchangePrice,
  useExternalContractLoader,
  useGasPrice,
  useOnBlock,
  useUserProvider,
} from "./hooks";
// import Hints from "./Hints";
import { ExampleUI, Hints, Subgraph } from "./views";
>>>>>>> 8d459d74
/*
    Welcome to 🏗 scaffold-eth !

    Code:
    https://github.com/austintgriffith/scaffold-eth

    Support:
    https://t.me/joinchat/KByvmRe5wkR-8F_zz6AjpA
    or DM @austingriffith on twitter or telegram

    You should get your own Infura.io ID and put it in `constants.js`
    (this is your connection to the main Ethereum network for ENS etc.)


    🌏 EXTERNAL CONTRACTS:
    You can also bring in contract artifacts in `constants.js`
    (and then use the `useExternalContractLoader()` hook!)
*/

/// 📡 What chain are your contracts deployed to?
<<<<<<< HEAD
const targetNetwork = NETWORKS['mainnet']; // <------- select your target frontend network (localhost, rinkeby, xdai, mainnet)
=======
const targetNetwork = NETWORKS.localhost; // <------- select your target frontend network (localhost, rinkeby, xdai, mainnet)
>>>>>>> 8d459d74

// 😬 Sorry for all the console logging
const DEBUG = true;

// 🛰 providers
if (DEBUG) console.log("📡 Connecting to Mainnet Ethereum");
// const mainnetProvider = getDefaultProvider("mainnet", { infura: INFURA_ID, etherscan: ETHERSCAN_KEY, quorum: 1 });
// const mainnetProvider = new InfuraProvider("mainnet",INFURA_ID);
//
// attempt to connect to our own scaffold eth rpc and if that fails fall back to infura...
// Using StaticJsonRpcProvider as the chainId won't change see https://github.com/ethers-io/ethers.js/issues/901
const scaffoldEthProvider = new StaticJsonRpcProvider("https://rpc.scaffoldeth.io:48544");
const mainnetInfura = new StaticJsonRpcProvider("https://mainnet.infura.io/v3/" + INFURA_ID);
// ( ⚠️ Getting "failed to meet quorum" errors? Check your INFURA_I

// 🏠 Your local provider is usually pointed at your local blockchain
const localProviderUrl = targetNetwork.rpcUrl;
// as you deploy to other networks you can set REACT_APP_PROVIDER=https://dai.poa.network in packages/react-app/.env
const localProviderUrlFromEnv = process.env.REACT_APP_PROVIDER ? process.env.REACT_APP_PROVIDER : localProviderUrl;
if (DEBUG) console.log("🏠 Connecting to provider:", localProviderUrlFromEnv);
const localProvider = new StaticJsonRpcProvider(localProviderUrlFromEnv);

// 🔭 block explorer URL
const blockExplorer = targetNetwork.blockExplorer;

/*
  Web3 modal helps us "connect" external wallets:
*/
const web3Modal = new Web3Modal({
  // network: "mainnet", // optional
  cacheProvider: true, // optional
  providerOptions: {
    walletconnect: {
      package: WalletConnectProvider, // required
      options: {
        infuraId: INFURA_ID,
      },
    },
  },
});

const logoutOfWeb3Modal = async () => {
  await web3Modal.clearCachedProvider();
  setTimeout(() => {
    window.location.reload();
  }, 1);
};

function App(props) {
  const mainnetProvider = scaffoldEthProvider && scaffoldEthProvider._network ? scaffoldEthProvider : mainnetInfura;

  const [injectedProvider, setInjectedProvider] = useState();
  /* 💵 This hook will get the price of ETH from 🦄 Uniswap: */
  const price = useExchangePrice(targetNetwork, mainnetProvider);

  /* 🔥 This hook will get the price of Gas from ⛽️ EtherGasStation */
  const gasPrice = useGasPrice(targetNetwork, "fast");
  // Use your injected provider from 🦊 Metamask or if you don't have it then instantly generate a 🔥 burner wallet.
  const userProvider = useUserProvider(injectedProvider, localProvider);
  const address = useUserAddress(userProvider);

  // You can warn the user if you would like them to be on a specific network
  const localChainId = localProvider && localProvider._network && localProvider._network.chainId;
  const selectedChainId = userProvider && userProvider._network && userProvider._network.chainId;

  // For more hooks, check out 🔗eth-hooks at: https://www.npmjs.com/package/eth-hooks

  // The transactor wraps transactions and provides notificiations
  const tx = Transactor(userProvider, gasPrice);

  // Faucet Tx can be used to send funds from the faucet
<<<<<<< HEAD
  //const faucetTx = Transactor(localProvider, gasPrice)
=======
  const faucetTx = Transactor(localProvider, gasPrice);
>>>>>>> 8d459d74

  // 🏗 scaffold-eth is full of handy hooks like this one to get your balance:
  //const yourLocalBalance = useBalance(localProvider, address);

  // Just plug in different 🛰 providers to get your balance on different chains:
  //const yourMainnetBalance = useBalance(mainnetProvider, address);

  // Load in your local 📝 contract and read a value from it:
  const readContracts = useContractLoader(localProvider);

  // If you want to make 🔐 write transactions to your contracts, use the userProvider:
<<<<<<< HEAD
  //const writeContracts = useContractLoader(userProvider)
=======
  const writeContracts = useContractLoader(userProvider);
>>>>>>> 8d459d74

  // EXTERNAL CONTRACT EXAMPLE:
  //
  // If you want to bring in the mainnet DAI contract it would look like:
<<<<<<< HEAD
  //const mainnetDAIContract = useExternalContractLoader(mainnetProvider, DAI_ADDRESS, DAI_ABI)
=======
  const mainnetDAIContract = useExternalContractLoader(mainnetProvider, DAI_ADDRESS, DAI_ABI);
>>>>>>> 8d459d74

  // If you want to call a function on a new block
  useOnBlock(mainnetProvider, () => {
    console.log(`⛓ A new mainnet block is here: ${mainnetProvider._lastBlockNumber}`);
  });

  // Then read your DAI balance like:
<<<<<<< HEAD
  //const myMainnetDAIBalance = useContractReader({DAI: mainnetDAIContract},"DAI", "balanceOf",["0x34aA3F359A9D614239015126635CE7732c18fDF3"])
=======
  const myMainnetDAIBalance = useContractReader({ DAI: mainnetDAIContract }, "DAI", "balanceOf", [
    "0x34aA3F359A9D614239015126635CE7732c18fDF3",
  ]);
>>>>>>> 8d459d74

  let streams = []
  for(let b in BUILDERS){
    if(BUILDERS[b].streamAddress) streams.push(BUILDERS[b].streamAddress)
  }
  console.log("streams",streams)
  // keep track of a variable from the contract in the local React state:
<<<<<<< HEAD
  const streamReadResult = useContractReader(readContracts,"StreamReader", "readStreams", [streams])
  console.log("streamReadResult",streamReadResult)

  const [ builderStreams, setBuilderStreams ] = useState()
  useEffect(
    ()=>{
      if(streamReadResult){
        let finalBuilderList = {}
        for(let b in BUILDERS){

          let badges = []
          for(let c in BUILDERS[b].builds){
            let buildString = BUILDERS[b].builds[c]
            console.log("searching for build string ",buildString)
            for(let d in BUILDS){
              if(BUILDS[d].image.replace(".png","").replace(".jpg","")==buildString){
                badges.push(
                  <a href={BUILDS[d].branch} target="_blank"><span style={{margin:4}}>{BUILDS[d].name.substr(0,BUILDS[d].name.indexOf(" "))}</span></a>
                )
              }
            }


          }
          finalBuilderList[BUILDERS[b].name] = {...BUILDERS[b],badges,cap:streamReadResult[b*4],frequency:streamReadResult[b*4+1],balance:streamReadResult[b*4+2],totalBalance:streamReadResult[b*4+3]}

        }
        setBuilderStreams(finalBuilderList)
      }
    }
  ,[streamReadResult])
  console.log("builderStreams",builderStreams)

  //📟 Listen for broadcast events
  //const setPurposeEvents = useEventListener(readContracts, "YourContract", "SetPurpose", localProvider, 1);
=======
  const purpose = useContractReader(readContracts, "YourContract", "purpose");

  // 📟 Listen for broadcast events
  const setPurposeEvents = useEventListener(readContracts, "YourContract", "SetPurpose", localProvider, 1);
>>>>>>> 8d459d74

  /*
  const addressFromENS = useResolveName(mainnetProvider, "austingriffith.eth");
  console.log("🏷 Resolved austingriffith.eth as:",addressFromENS)
  */

  /*let addressToUse
  let streamLoaders
  for(let b in BUILDERS){
    console.log("BUILDER",b,BUILDERS[b])
    if(BUILDERS[b].streamAddress){
      addressToUse = BUILDERS[b].streamAddress
      streamLoaders[b] = useExternalContractLoader(mainnetProvider, addressToUse, SIMPLE_STREAM_ABI)
    }
  }*/



  //
  // 🧫 DEBUG 👨🏻‍🔬
  //
<<<<<<< HEAD
  useEffect(()=>{
    if(DEBUG && mainnetProvider && address && selectedChainId){
      console.log("_____________________________________ 🏗 scaffold-eth _____________________________________")
      console.log("🌎 mainnetProvider",mainnetProvider)
      console.log("🏠 localChainId",localChainId)
      console.log("👩‍💼 selected address:",address)
      console.log("🕵🏻‍♂️ selectedChainId:",selectedChainId)
      /*console.log("💵 yourLocalBalance",yourLocalBalance?formatEther(yourLocalBalance):"...")
      console.log("💵 yourMainnetBalance",yourMainnetBalance?formatEther(yourMainnetBalance):"...")
      console.log("📝 readContracts",readContracts)
      console.log("🌍 DAI contract on mainnet:",mainnetDAIContract)
      console.log("🔐 writeContracts",writeContracts)*/
    }
  }, [mainnetProvider, address, selectedChainId])


  let networkDisplay = ""
  if(localChainId && selectedChainId && localChainId != selectedChainId ){
    networkDisplay = (
      <div style={{zIndex:2, position:'absolute', right:0,top:60,padding:16}}>
        <Alert
          message={"⚠️ Wrong Network"}
          description={(
            <div>
              You have <b>{NETWORK(selectedChainId).name}</b> selected and you need to be on <b>{NETWORK(localChainId).name}</b>.
            </div>
          )}
          type="error"
          closable={false}
        />
      </div>
    )
  }else{
=======
  useEffect(() => {
    if (
      DEBUG &&
      mainnetProvider &&
      address &&
      selectedChainId &&
      yourLocalBalance &&
      yourMainnetBalance &&
      readContracts &&
      writeContracts &&
      mainnetDAIContract
    ) {
      console.log("_____________________________________ 🏗 scaffold-eth _____________________________________");
      console.log("🌎 mainnetProvider", mainnetProvider);
      console.log("🏠 localChainId", localChainId);
      console.log("👩‍💼 selected address:", address);
      console.log("🕵🏻‍♂️ selectedChainId:", selectedChainId);
      console.log("💵 yourLocalBalance", yourLocalBalance ? formatEther(yourLocalBalance) : "...");
      console.log("💵 yourMainnetBalance", yourMainnetBalance ? formatEther(yourMainnetBalance) : "...");
      console.log("📝 readContracts", readContracts);
      console.log("🌍 DAI contract on mainnet:", mainnetDAIContract);
      console.log("🔐 writeContracts", writeContracts);
    }
  }, [
    mainnetProvider,
    address,
    selectedChainId,
    yourLocalBalance,
    yourMainnetBalance,
    readContracts,
    writeContracts,
    mainnetDAIContract,
  ]);

  let networkDisplay = "";
  if (localChainId && selectedChainId && localChainId !== selectedChainId) {
    const networkSelected = NETWORK(selectedChainId);
    const networkLocal = NETWORK(localChainId);
    if (selectedChainId === 1337 && localChainId === 31337) {
      networkDisplay = (
        <div style={{ zIndex: 2, position: "absolute", right: 0, top: 60, padding: 16 }}>
          <Alert
            message="⚠️ Wrong Network ID"
            description={
              <div>
                You have <b>chain id 1337</b> for localhost and you need to change it to <b>31337</b> to work with
                HardHat.
                <div>(MetaMask -&gt; Settings -&gt; Networks -&gt; Chain ID -&gt; 31337)</div>
              </div>
            }
            type="error"
            closable={false}
          />
        </div>
      );
    } else {
      networkDisplay = (
        <div style={{ zIndex: 2, position: "absolute", right: 0, top: 60, padding: 16 }}>
          <Alert
            message="⚠️ Wrong Network"
            description={
              <div>
                You have <b>{networkSelected && networkSelected.name}</b> selected and you need to be on{" "}
                <b>{networkLocal && networkLocal.name}</b>.
              </div>
            }
            type="error"
            closable={false}
          />
        </div>
      );
    }
  } else {
>>>>>>> 8d459d74
    networkDisplay = (
      <div style={{ zIndex: -1, position: "absolute", right: 154, top: 28, padding: 16, color: targetNetwork.color }}>
        {targetNetwork.name}
      </div>
    );
  }

  const loadWeb3Modal = useCallback(async () => {
    const provider = await web3Modal.connect();
    setInjectedProvider(new Web3Provider(provider));
  }, [setInjectedProvider]);

  useEffect(() => {
    if (web3Modal.cachedProvider) {
      loadWeb3Modal();
    }
  }, [loadWeb3Modal]);

  const [route, setRoute] = useState();
  useEffect(() => {
    setRoute(window.location.pathname);
  }, [setRoute]);

<<<<<<< HEAD
  let faucetHint = ""
  const faucetAvailable = false && localProvider && localProvider.connection && targetNetwork.name == "localhost"
/*
  const [ faucetClicked, setFaucetClicked ] = useState( false );
  if(!faucetClicked&&localProvider&&localProvider._network&&localProvider._network.chainId==31337&&yourLocalBalance&&formatEther(yourLocalBalance)<=0){
=======
  let faucetHint = "";
  const faucetAvailable = localProvider && localProvider.connection && targetNetwork.name === "localhost";

  const [faucetClicked, setFaucetClicked] = useState(false);
  if (
    !faucetClicked &&
    localProvider &&
    localProvider._network &&
    localProvider._network.chainId === 31337 &&
    yourLocalBalance &&
    formatEther(yourLocalBalance) <= 0
  ) {
>>>>>>> 8d459d74
    faucetHint = (
      <div style={{ padding: 16 }}>
        <Button
          type="primary"
          onClick={() => {
            faucetTx({
              to: address,
              value: parseEther("0.01"),
            });
            setFaucetClicked(true);
          }}
        >
          💰 Grab funds from the faucet ⛽️
        </Button>
      </div>
<<<<<<< HEAD
    )
  }*/






  const [amount, setAmount] = useState();
  const [reason, setReason] = useState();
  const [toAddress, setToAddress] = useState("0x97843608a00e2bbc75ab0C1911387E002565DEDE");

  let extra = ""
  if(toAddress=="0x97843608a00e2bbc75ab0C1911387E002565DEDE"){
    extra = "(buidlguidl.eth)"
=======
    );
>>>>>>> 8d459d74
  }

  return (
    <div className="App">
      {/* ✏️ Edit the header and change the title to your project name */}
      <Header />
      {networkDisplay}
      <BrowserRouter>
<<<<<<< HEAD

        <Menu style={{ textAlign:"center", fontSize: 22 }} selectedKeys={[route]} mode="horizontal">
          <Menu.Item key="/">
            <Link onClick={()=>{setRoute("/")}} to="/">🛠 Builds</Link>
          </Menu.Item>
          <Menu.Item key="/builders">
            <Link onClick={()=>{setRoute("/builders")}} to="/builders">👩‍🏭 Builders</Link>
          </Menu.Item>
          <Menu.Item key="/funding">
            <Link onClick={()=>{setRoute("/funding")}} to="/funding">🧪 Funding</Link>
=======
        <Menu style={{ textAlign: "center" }} selectedKeys={[route]} mode="horizontal">
          <Menu.Item key="/">
            <Link
              onClick={() => {
                setRoute("/");
              }}
              to="/"
            >
              YourContract
            </Link>
          </Menu.Item>
          <Menu.Item key="/hints">
            <Link
              onClick={() => {
                setRoute("/hints");
              }}
              to="/hints"
            >
              Hints
            </Link>
          </Menu.Item>
          <Menu.Item key="/exampleui">
            <Link
              onClick={() => {
                setRoute("/exampleui");
              }}
              to="/exampleui"
            >
              ExampleUI
            </Link>
          </Menu.Item>
          <Menu.Item key="/mainnetdai">
            <Link
              onClick={() => {
                setRoute("/mainnetdai");
              }}
              to="/mainnetdai"
            >
              Mainnet DAI
            </Link>
          </Menu.Item>
          <Menu.Item key="/subgraph">
            <Link
              onClick={() => {
                setRoute("/subgraph");
              }}
              to="/subgraph"
            >
              Subgraph
            </Link>
>>>>>>> 8d459d74
          </Menu.Item>
          {address=="0xD75b0609ed51307E13bae0F9394b5f63A7f8b6A1"?<Menu.Item key="/debug">
            <Link onClick={()=>{setRoute("/debug")}} to="/debug">👨🏻‍🔬 Debug</Link>
          </Menu.Item>:<></>}
        </Menu>

        <Switch>
          <Route exact path="/">
            {/*
                🎛 this scaffolding is full of commonly used components
                this <Contract/> component will automatically parse your ABI
                and give you a form to interact with it locally


            <Contract
              name="YourContract"
              signer={userProvider.getSigner()}
              provider={localProvider}
              address={address}
              blockExplorer={blockExplorer}
            />*/}

            <div style={{width:"calc(max(min(80vw,720px),320px))", margin:"auto"}}>
              <div style={{fontSize:24,opacity:0.777,fontWeight:"normal"}}>
                <div style={{marginTop:64}}>
                  The <b>🏰 BuidlGuidl</b> is a curated group of <b>Ethereum</b> builders
                </div>
                <div>
                  creating <i>products</i>, <i>prototypes</i>, and <i>tutorials</i> with <b><a href="https://github.com/austintgriffith/scaffold-eth" target="_blank">🏗 scaffold-eth</a></b>
                </div>

                <div style={{opacity:0.77,fontSize:14,marginBottom:32,marginTop:32}}>
                This is what we've built so far...
                </div>
              </div>
            </div>

            <div style={{width:"calc(max(min(80vw,720px),320px))", margin:"auto", paddingBottom: 256}}>
{/*
              <Input placeholder="search builds" bordered={false} style={{textAlign:"center",borderBottom:"1px solid #efefef"}} />
*/}
              <List
                /*bordered*/
                itemLayout="vertical"
                size="large"
                dataSource={BUILDS}

                renderItem={(item) => {
                  /*{
                    name: "",
                    desc: "",
                    branch: "",
                    readMore: "",
                    image: ""
                  }*/

                  let extraLink = ""
                  if(item.readMore){
                    extraLink = (
                      <a
                        href={item.readMore}
                        target="_blank"
                        style={{marginLeft:8}}
                      >
                        <ExportOutlined />
                      </a>
                    )
                  }

                  return (
                    <List.Item
                      key={item.name}
                      style={{padding:32}}
                      extra={
                        <Image
                          style={{
                            border:"1px solid #eeefff",
                            padding:8,
                            margin:8,
                            backgroundColor:"#dfdfdf",
                          }}
                          width={220}
                          alt={item.name}
                          src={"./assets/"+item.image}
                        />
                      }
                    >
                      <div style={{textAlign:"left"}}>
                        <div style={{marginTop:32,fontSize:24,fontWeight:"bolder"}}>{item.name}{extraLink}</div>
                        <div style={{marginLeft:32, fontSize:16,opacity:0.777,fontWeight:"bold"}}>{item.desc}</div>
                        <div style={{marginLeft:32,paddingTop:32}}>
                          <Row>
                            <Col span={12}><Button size="large" onClick={()=>{
                              //window.open(item.branch)
                              message.success("Coming Soon!")
                            }}>
                              <ExperimentOutlined /> Fund
                            </Button></Col>
                            <Col span={12}><Button size="large" onClick={()=>{
                              window.open(item.branch)
                            }}>
                              <ForkOutlined /> Fork
                            </Button></Col>
                          </Row>
                        </div>
                      </div>
                    </List.Item>
                  )
                }}
              />
            </div>

            {/* uncomment for a second contract:
            <Contract
              name="SecondContract"
              signer={userProvider.getSigner()}
              provider={localProvider}
              address={address}
              blockExplorer={blockExplorer}
            />
            */}

            {/* Uncomment to display and interact with an external contract (DAI on mainnet):
            <Contract
              name="DAI"
              customContract={mainnetDAIContract}
              signer={userProvider.getSigner()}
              provider={mainnetProvider}
              address={address}
              blockExplorer={blockExplorer}
            />
            */}
          </Route>
          <Route path="/builders">

            <div style={{width:"calc(max(min(80vw,720px),320px))", margin:"auto"}}>
              <div style={{fontSize:20,opacity:0.777,fontWeight:"normal"}}>
                <div style={{marginTop:64, borderBottom:"1px solid #eeeeee",paddingBottom:64,marginBottom:64}}>
                  <div>Join the <b>🏰 BuidlGuidl:</b> create something rad with <a style={{fontWeight:"bolder"}} href="https://github.com/austintgriffith/scaffold-eth" target="_blank">🏗 scaffold-eth</a>!</div>
                  <div style={{marginTop:8}}>
                    Use the <a target="_blank" href="https://github.com/austintgriffith/scaffold-eth#-examples-and-tutorials">🚩 challenges</a>,
                     <a target="_blank" href="https://github.com/austintgriffith/scaffold-eth#-examples-and-tutorials">👨‍🏫 tutorials</a>,
                      and
                       <a target="_blank" href="https://github.com/austintgriffith/scaffold-eth/branches/active">🌳 branches</a> for inspiration.
                  </div>
                  <div style={{marginTop:8}}>
                    Submit creations to the <a href="https://t.me/joinchat/PXu_P6pps5I5ZmUx" target="_blank">🏰 BuidlGuidl telegram</a>!
                  </div>
                  <div style={{marginTop:8}}>
                    Get help in the <a href="https://t.me/joinchat/U2UA3vBM5I7PoCOk" target="_blank">💬 Support telegram</a>.
                  </div>
                </div>

                <div style={{marginTop:64, borderBottom:"1px solid #eeeeee",paddingBottom:64,marginBottom:64}}>

                  <div style={{marginTop:8}}>
                    Each builder receives a <b>⏳ stream</b> of ETH.
                  </div>
                  <div style={{marginTop:8}}>
                    When a builder <i>withdraws</i> from their stream, they provide a <b>🏷 link</b> to their work.
                  </div>
                  <div style={{marginTop:8}}>
                    <b>👨‍👩‍👧‍👦 You</b> can fund Ethereum development; send ETH to any stream:
                  </div>
                </div>
                <List
                  /*bordered*/
                  itemLayout="vertical"
                  size="large"
                  dataSource={BUILDERS}

                  renderItem={(item) => {

                    let extraLink = ""
                    if(item.github){
                      extraLink = (
                        <a
                          href={item.github}
                          target="_blank"
                          style={{marginLeft:8}}
                        >
                          <ExportOutlined />
                        </a>
                      )
                    }


                    const STREAMWIDTH = "calc(min(80vw,620px))"
                    const stream = builderStreams && builderStreams[item.name]
                    if(stream){

                      //console.log("STREAM DISPLAY",stream)

                      let streamNetPercentSeconds = stream.totalBalance && stream.cap && stream.totalBalance.mul(100).div(stream.cap)
                      //console.log("streamNetPercentSeconds",streamNetPercentSeconds,streamNetPercentSeconds.toNumber())

                      const numberOfTimesFull = streamNetPercentSeconds && Math.floor(streamNetPercentSeconds.div(100))
                      //console.log("numberOfTimesFull",numberOfTimesFull)

                      const streamNetPercent = streamNetPercentSeconds && streamNetPercentSeconds.mod(100)
                      //console.log("streamNetPercent",streamNetPercent, streamNetPercent && streamNetPercent.toNumber())

                      let totalProgress = []

                      const totalSeconds = streamNetPercentSeconds && stream.frequency && streamNetPercentSeconds.mul(stream.frequency)


                      const widthOfStacks = numberOfTimesFull > 6 ? 32 : 64

                      for(let c=0;c<numberOfTimesFull;c++){
                        totalProgress.push(
                          <Progress percent={100} showInfo={false} style={{width:widthOfStacks,padding:4}}/>
                        )
                      }
                      if(streamNetPercent && streamNetPercent.toNumber()>0){
                        totalProgress.push(
                          <Progress percent={streamNetPercent&&streamNetPercent.toNumber()} showInfo={false} status="active" style={{width:widthOfStacks,padding:4}}/>
                        )
                      }

                      return (
                        <List.Item
                          key={item.name}
                          style={{padding:32}}
                          extra={
                            <></>
                          }
                        >
                          <div style={{textAlign:"left",position:"relative"}}>
                            <div style={{float:"right",marginTop:16,width:100}}>
                              <Button size="large" style={{zIndex:1}} onClick={()=>{
                                  //window.open(item.branch)
                                  message.success("Coming soon!")
                                }}>
                                  <ExperimentOutlined /> Fund
                              </Button>
                              <Button style={{marginTop:32,zIndex:1}} size="large" onClick={()=>{
                                  window.open(item.streamUrl)
                                  //message.success("Coming soon!")
                                }}>
                                  <ReconciliationOutlined /> Work
                              </Button>
                            </div>
                            {item.streamAddress?<div style={{position:"absolute",left:266,top:-6}}>
                              <div style={{padding:8}}>
                                <div style={{padding:4, fontSize:14}}>
                                  <Balance value={stream.totalBalance} provider={localProvider} price={price} size={14}/>
                                  <span style={{opacity:0.5}}> @ <Balance value={stream.cap} price={price} size={14}/> / {stream.frequency&&pretty(stream.frequency.toNumber()*1000000000)}</span>
                                </div>
                                <div>
                                  {totalProgress} ({totalSeconds&&pretty(totalSeconds.toNumber()*10000000)})
                                </div>
                              </div>
                            </div>:""}

                            <div style={{position:"absolute",left:-216,top:-100}}>
                              <QRPunkBlockie withQr={false} address={item.address} scale={0.7} />
                            </div>

                            <div style={{marginLeft:32, marginTop:32,fontSize:24,fontWeight:"bolder"}}>{item.name}</div>
                            <div style={{marginLeft:32, fontSize:16,opacity:0.777,fontWeight:"bold"}}>{item.role}</div>
                            <div style={{marginLeft:-32,marginTop:32, fontSize:26,fontWeight:"bold"}}>{stream.badges}</div>


                          </div>
                        </List.Item>
                      )
                    }

                  }}
                />

                <div style={{paddingBottom:256}}></div>
              </div>
            </div>

          </Route>
          <Route path="/funding">

          <div style={{marginTop:64, borderBottom:"1px solid #eeeeee",paddingBottom:64,marginBottom:64}}>
            <div style={{fontSize:20,opacity:0.777,fontWeight:"normal"}}>

              <div style={{marginTop:8,marginBottom:16}}>
                The <b>🏰 BuidlGuidl</b> is an Ethereum <b>public good</b>.
              </div>
              <div style={{marginTop:8,marginBottom:16}}>
                We build <i>generic web3 components</i> to make creating web3 <b>products</b> easier.
              </div>
              <div style={{marginTop:8,marginBottom:64}}>
                Each <i>branch</i> of <b>🏗 scaffold-eth</b> is an educational tutorial.
              </div>


              <hr style={{opacity:0.1,marginBottom:64}}/>

              <div style={{width:400, margin:"auto"}}>
                <div style={{marginTop:8}}>
                  <AddressInput
                    hideScanner={true}
                    ensProvider={mainnetProvider}
                    placeholder="to address"
                    value={toAddress}
                    onChange={setToAddress}
                  />
                </div>
                {extra?<div style={{marginTop:2,textAlign:"left",paddingLeft:16,fontSize:14}}>
                  <b>BuidlGuidl.eth</b>
                </div>:""}
                <div style={{marginTop:16}}>
                  <EtherInput
                    autoFocus={true}
                    price={props.price}
                    value={amount}
                    onChange={value => {
                      setAmount(value);
                    }}
                  />
                </div>
                <div style={{marginTop:16}}>
                  <Input
                    placeholder={"reason / guidance"}
                    value={reason}
                    onChange={e => {
                      setReason(e.target.value);
                    }}
                  />
                </div>
                <div style={{marginTop:16}}>
                <Button
                  onClick={() => {
                    console.log("toAddress",toAddress)
                    console.log("AMOUNT",amount)
                    tx({
                      to: toAddress,
                      value: parseEther(""+amount),
                      data: reason?ethers.utils.hexlify(ethers.utils.toUtf8Bytes(reason)):"0x"
                    })
                  }}
                  size="large"
                  type="primary"
                >
                  Fund
                </Button>
                </div>
              </div>


              <hr style={{opacity:0.1,marginTop:64}}/>


              <div style={{marginTop:64}}>
                <div style={{padding:8}}>
                  🙏 All funding will go to developers mentored by <a  href="https://twitter.com/austingriffith" target="_blank">@austingriffith</a>.
                </div>
                <div style={{padding:8}}>
                  In <a href="https://medium.com/@austin_48503/buidl-guidl-round-1-unaudited-4e1d9456e43d" target="_blank">version one</a>, we used <a href="https://support.buidlguidl.com/activity" target="_blank">quadratic matching</a> to fund a guild bank.
                </div>
                <div style={{padding:8}}>
                  Then, we streamed the ETH to builders! Check out <a href="https://bank.buidlguidl.com/streams" target="_blank">all the work</a>  they turned in.
                </div>
                <div style={{padding:8}}>
                  <i>Think what we could do with <b>your</b> support!</i>
                </div>
              </div>
            </div>
          </div>


          </Route>
          <Route path="/debug">
            <Contract
              name="StreamReader"
              signer={userProvider.getSigner()}
              provider={localProvider}
              address={address}
<<<<<<< HEAD
              blockExplorer={blockExplorer}
=======
              blockExplorer="https://etherscan.io/"
            />
          </Route>
          <Route path="/subgraph">
            <Subgraph
              subgraphUri={props.subgraphUri}
              tx={tx}
              writeContracts={writeContracts}
              mainnetProvider={mainnetProvider}
>>>>>>> 8d459d74
            />
          </Route>
        </Switch>
      </BrowserRouter>

      <ThemeSwitch />

      {/* 👨‍💼 Your account is in the top right with a wallet at connect options */}
      <div style={{ position: "fixed", textAlign: "right", right: 0, top: 0, padding: 10 }}>
        <Account
          address={address}
          localProvider={localProvider}
          userProvider={userProvider}
          mainnetProvider={mainnetProvider}
          price={price}
          web3Modal={web3Modal}
          loadWeb3Modal={loadWeb3Modal}
          logoutOfWeb3Modal={logoutOfWeb3Modal}
          blockExplorer={blockExplorer}
        />
        {faucetHint}
      </div>

      {/* 🗺 Extra UI like gas price, eth price, faucet, and support: */}
      <div style={{ position: "fixed", textAlign: "left", left: 0, bottom: 20, padding: 10 }}>
        <Row align="middle" gutter={[4, 4]}>
          <Col span={8}>
            <Ramp price={price} address={address} networks={NETWORKS} />
          </Col>

          <Col span={8} style={{ textAlign: "center", opacity: 0.8 }}>
            <GasGauge gasPrice={gasPrice} />
          </Col>
          <Col span={8} style={{ textAlign: "center", opacity: 1 }}>
            <Button
              onClick={() => {
                window.open("https://t.me/joinchat/KByvmRe5wkR-8F_zz6AjpA");
              }}
              size="large"
              shape="round"
            >
              <span style={{ marginRight: 8 }} role="img" aria-label="support">
                💬
              </span>
              Support
            </Button>
          </Col>
        </Row>

        <Row align="middle" gutter={[4, 4]}>
          <Col span={24}>
            {
              /*  if the local provider has a signer, let's show the faucet:  */
              faucetAvailable ? (
                <Faucet localProvider={localProvider} price={price} ensProvider={mainnetProvider} />
              ) : (
                ""
              )
            }
          </Col>
        </Row>
      </div>
    </div>
  );
}

/* eslint-disable */
window.ethereum &&
  window.ethereum.on("chainChanged", chainId => {
    web3Modal.cachedProvider &&
      setTimeout(() => {
        window.location.reload();
      }, 1);
  });

window.ethereum &&
  window.ethereum.on("accountsChanged", accounts => {
    web3Modal.cachedProvider &&
      setTimeout(() => {
        window.location.reload();
      }, 1);
  });
/* eslint-enable */

export default App;<|MERGE_RESOLUTION|>--- conflicted
+++ resolved
@@ -1,4 +1,3 @@
-<<<<<<< HEAD
 import React, { useCallback, useEffect, useState } from "react";
 import { BrowserRouter, Switch, Route, Link } from "react-router-dom";
 import "antd/dist/antd.css";
@@ -7,15 +6,9 @@
 import { ExportOutlined, ForkOutlined, ExperimentOutlined, ReconciliationOutlined } from "@ant-design/icons";
 import { message, Input, Image, List, Row, Col, Button, Menu, Alert, Switch as SwitchD, Progress } from "antd";
 import Web3Modal from "web3modal";
-=======
-import { StaticJsonRpcProvider, Web3Provider } from "@ethersproject/providers";
-import { formatEther, parseEther } from "@ethersproject/units";
->>>>>>> 8d459d74
 import WalletConnectProvider from "@walletconnect/web3-provider";
-import { Alert, Button, Col, Menu, Row } from "antd";
 import "antd/dist/antd.css";
 import { useUserAddress } from "eth-hooks";
-<<<<<<< HEAD
 import { useExchangePrice, useGasPrice, useUserProvider, useContractLoader, useContractReader, useEventListener, useBalance, useExternalContractLoader, useOnBlock } from "./hooks";
 import { Header, Account, Faucet, Ramp, Contract, GasGauge, ThemeSwitch, QRPunkBlockie, EtherInput, AddressInput, Balance } from "./components";
 import { Transactor } from "./helpers";
@@ -26,28 +19,6 @@
 import { INFURA_ID, DAI_ADDRESS, DAI_ABI, NETWORK, NETWORKS, SIMPLE_STREAM_ABI, BUILDERS, BUILDS } from "./constants";
 import pretty from 'pretty-time';
 import { ethers } from "ethers";
-=======
-import React, { useCallback, useEffect, useState } from "react";
-import { BrowserRouter, Link, Route, Switch } from "react-router-dom";
-import Web3Modal from "web3modal";
-import "./App.css";
-import { Account, Contract, Faucet, GasGauge, Header, Ramp, ThemeSwitch } from "./components";
-import { DAI_ABI, DAI_ADDRESS, INFURA_ID, NETWORK, NETWORKS } from "./constants";
-import { Transactor } from "./helpers";
-import {
-  useBalance,
-  useContractLoader,
-  useContractReader,
-  useEventListener,
-  useExchangePrice,
-  useExternalContractLoader,
-  useGasPrice,
-  useOnBlock,
-  useUserProvider,
-} from "./hooks";
-// import Hints from "./Hints";
-import { ExampleUI, Hints, Subgraph } from "./views";
->>>>>>> 8d459d74
 /*
     Welcome to 🏗 scaffold-eth !
 
@@ -68,11 +39,7 @@
 */
 
 /// 📡 What chain are your contracts deployed to?
-<<<<<<< HEAD
-const targetNetwork = NETWORKS['mainnet']; // <------- select your target frontend network (localhost, rinkeby, xdai, mainnet)
-=======
-const targetNetwork = NETWORKS.localhost; // <------- select your target frontend network (localhost, rinkeby, xdai, mainnet)
->>>>>>> 8d459d74
+const targetNetwork = NETWORKS.mainnet; // <------- select your target frontend network (localhost, rinkeby, xdai, mainnet)
 
 // 😬 Sorry for all the console logging
 const DEBUG = true;
@@ -144,11 +111,7 @@
   const tx = Transactor(userProvider, gasPrice);
 
   // Faucet Tx can be used to send funds from the faucet
-<<<<<<< HEAD
   //const faucetTx = Transactor(localProvider, gasPrice)
-=======
-  const faucetTx = Transactor(localProvider, gasPrice);
->>>>>>> 8d459d74
 
   // 🏗 scaffold-eth is full of handy hooks like this one to get your balance:
   //const yourLocalBalance = useBalance(localProvider, address);
@@ -160,20 +123,12 @@
   const readContracts = useContractLoader(localProvider);
 
   // If you want to make 🔐 write transactions to your contracts, use the userProvider:
-<<<<<<< HEAD
   //const writeContracts = useContractLoader(userProvider)
-=======
-  const writeContracts = useContractLoader(userProvider);
->>>>>>> 8d459d74
 
   // EXTERNAL CONTRACT EXAMPLE:
   //
   // If you want to bring in the mainnet DAI contract it would look like:
-<<<<<<< HEAD
   //const mainnetDAIContract = useExternalContractLoader(mainnetProvider, DAI_ADDRESS, DAI_ABI)
-=======
-  const mainnetDAIContract = useExternalContractLoader(mainnetProvider, DAI_ADDRESS, DAI_ABI);
->>>>>>> 8d459d74
 
   // If you want to call a function on a new block
   useOnBlock(mainnetProvider, () => {
@@ -181,13 +136,7 @@
   });
 
   // Then read your DAI balance like:
-<<<<<<< HEAD
   //const myMainnetDAIBalance = useContractReader({DAI: mainnetDAIContract},"DAI", "balanceOf",["0x34aA3F359A9D614239015126635CE7732c18fDF3"])
-=======
-  const myMainnetDAIBalance = useContractReader({ DAI: mainnetDAIContract }, "DAI", "balanceOf", [
-    "0x34aA3F359A9D614239015126635CE7732c18fDF3",
-  ]);
->>>>>>> 8d459d74
 
   let streams = []
   for(let b in BUILDERS){
@@ -195,7 +144,6 @@
   }
   console.log("streams",streams)
   // keep track of a variable from the contract in the local React state:
-<<<<<<< HEAD
   const streamReadResult = useContractReader(readContracts,"StreamReader", "readStreams", [streams])
   console.log("streamReadResult",streamReadResult)
 
@@ -231,12 +179,6 @@
 
   //📟 Listen for broadcast events
   //const setPurposeEvents = useEventListener(readContracts, "YourContract", "SetPurpose", localProvider, 1);
-=======
-  const purpose = useContractReader(readContracts, "YourContract", "purpose");
-
-  // 📟 Listen for broadcast events
-  const setPurposeEvents = useEventListener(readContracts, "YourContract", "SetPurpose", localProvider, 1);
->>>>>>> 8d459d74
 
   /*
   const addressFromENS = useResolveName(mainnetProvider, "austingriffith.eth");
@@ -258,7 +200,6 @@
   //
   // 🧫 DEBUG 👨🏻‍🔬
   //
-<<<<<<< HEAD
   useEffect(()=>{
     if(DEBUG && mainnetProvider && address && selectedChainId){
       console.log("_____________________________________ 🏗 scaffold-eth _____________________________________")
@@ -292,81 +233,6 @@
       </div>
     )
   }else{
-=======
-  useEffect(() => {
-    if (
-      DEBUG &&
-      mainnetProvider &&
-      address &&
-      selectedChainId &&
-      yourLocalBalance &&
-      yourMainnetBalance &&
-      readContracts &&
-      writeContracts &&
-      mainnetDAIContract
-    ) {
-      console.log("_____________________________________ 🏗 scaffold-eth _____________________________________");
-      console.log("🌎 mainnetProvider", mainnetProvider);
-      console.log("🏠 localChainId", localChainId);
-      console.log("👩‍💼 selected address:", address);
-      console.log("🕵🏻‍♂️ selectedChainId:", selectedChainId);
-      console.log("💵 yourLocalBalance", yourLocalBalance ? formatEther(yourLocalBalance) : "...");
-      console.log("💵 yourMainnetBalance", yourMainnetBalance ? formatEther(yourMainnetBalance) : "...");
-      console.log("📝 readContracts", readContracts);
-      console.log("🌍 DAI contract on mainnet:", mainnetDAIContract);
-      console.log("🔐 writeContracts", writeContracts);
-    }
-  }, [
-    mainnetProvider,
-    address,
-    selectedChainId,
-    yourLocalBalance,
-    yourMainnetBalance,
-    readContracts,
-    writeContracts,
-    mainnetDAIContract,
-  ]);
-
-  let networkDisplay = "";
-  if (localChainId && selectedChainId && localChainId !== selectedChainId) {
-    const networkSelected = NETWORK(selectedChainId);
-    const networkLocal = NETWORK(localChainId);
-    if (selectedChainId === 1337 && localChainId === 31337) {
-      networkDisplay = (
-        <div style={{ zIndex: 2, position: "absolute", right: 0, top: 60, padding: 16 }}>
-          <Alert
-            message="⚠️ Wrong Network ID"
-            description={
-              <div>
-                You have <b>chain id 1337</b> for localhost and you need to change it to <b>31337</b> to work with
-                HardHat.
-                <div>(MetaMask -&gt; Settings -&gt; Networks -&gt; Chain ID -&gt; 31337)</div>
-              </div>
-            }
-            type="error"
-            closable={false}
-          />
-        </div>
-      );
-    } else {
-      networkDisplay = (
-        <div style={{ zIndex: 2, position: "absolute", right: 0, top: 60, padding: 16 }}>
-          <Alert
-            message="⚠️ Wrong Network"
-            description={
-              <div>
-                You have <b>{networkSelected && networkSelected.name}</b> selected and you need to be on{" "}
-                <b>{networkLocal && networkLocal.name}</b>.
-              </div>
-            }
-            type="error"
-            closable={false}
-          />
-        </div>
-      );
-    }
-  } else {
->>>>>>> 8d459d74
     networkDisplay = (
       <div style={{ zIndex: -1, position: "absolute", right: 154, top: 28, padding: 16, color: targetNetwork.color }}>
         {targetNetwork.name}
@@ -390,26 +256,11 @@
     setRoute(window.location.pathname);
   }, [setRoute]);
 
-<<<<<<< HEAD
   let faucetHint = ""
   const faucetAvailable = false && localProvider && localProvider.connection && targetNetwork.name == "localhost"
 /*
   const [ faucetClicked, setFaucetClicked ] = useState( false );
   if(!faucetClicked&&localProvider&&localProvider._network&&localProvider._network.chainId==31337&&yourLocalBalance&&formatEther(yourLocalBalance)<=0){
-=======
-  let faucetHint = "";
-  const faucetAvailable = localProvider && localProvider.connection && targetNetwork.name === "localhost";
-
-  const [faucetClicked, setFaucetClicked] = useState(false);
-  if (
-    !faucetClicked &&
-    localProvider &&
-    localProvider._network &&
-    localProvider._network.chainId === 31337 &&
-    yourLocalBalance &&
-    formatEther(yourLocalBalance) <= 0
-  ) {
->>>>>>> 8d459d74
     faucetHint = (
       <div style={{ padding: 16 }}>
         <Button
@@ -425,7 +276,6 @@
           💰 Grab funds from the faucet ⛽️
         </Button>
       </div>
-<<<<<<< HEAD
     )
   }*/
 
@@ -441,9 +291,6 @@
   let extra = ""
   if(toAddress=="0x97843608a00e2bbc75ab0C1911387E002565DEDE"){
     extra = "(buidlguidl.eth)"
-=======
-    );
->>>>>>> 8d459d74
   }
 
   return (
@@ -452,7 +299,6 @@
       <Header />
       {networkDisplay}
       <BrowserRouter>
-<<<<<<< HEAD
 
         <Menu style={{ textAlign:"center", fontSize: 22 }} selectedKeys={[route]} mode="horizontal">
           <Menu.Item key="/">
@@ -463,58 +309,6 @@
           </Menu.Item>
           <Menu.Item key="/funding">
             <Link onClick={()=>{setRoute("/funding")}} to="/funding">🧪 Funding</Link>
-=======
-        <Menu style={{ textAlign: "center" }} selectedKeys={[route]} mode="horizontal">
-          <Menu.Item key="/">
-            <Link
-              onClick={() => {
-                setRoute("/");
-              }}
-              to="/"
-            >
-              YourContract
-            </Link>
-          </Menu.Item>
-          <Menu.Item key="/hints">
-            <Link
-              onClick={() => {
-                setRoute("/hints");
-              }}
-              to="/hints"
-            >
-              Hints
-            </Link>
-          </Menu.Item>
-          <Menu.Item key="/exampleui">
-            <Link
-              onClick={() => {
-                setRoute("/exampleui");
-              }}
-              to="/exampleui"
-            >
-              ExampleUI
-            </Link>
-          </Menu.Item>
-          <Menu.Item key="/mainnetdai">
-            <Link
-              onClick={() => {
-                setRoute("/mainnetdai");
-              }}
-              to="/mainnetdai"
-            >
-              Mainnet DAI
-            </Link>
-          </Menu.Item>
-          <Menu.Item key="/subgraph">
-            <Link
-              onClick={() => {
-                setRoute("/subgraph");
-              }}
-              to="/subgraph"
-            >
-              Subgraph
-            </Link>
->>>>>>> 8d459d74
           </Menu.Item>
           {address=="0xD75b0609ed51307E13bae0F9394b5f63A7f8b6A1"?<Menu.Item key="/debug">
             <Link onClick={()=>{setRoute("/debug")}} to="/debug">👨🏻‍🔬 Debug</Link>
@@ -890,19 +684,7 @@
               signer={userProvider.getSigner()}
               provider={localProvider}
               address={address}
-<<<<<<< HEAD
               blockExplorer={blockExplorer}
-=======
-              blockExplorer="https://etherscan.io/"
-            />
-          </Route>
-          <Route path="/subgraph">
-            <Subgraph
-              subgraphUri={props.subgraphUri}
-              tx={tx}
-              writeContracts={writeContracts}
-              mainnetProvider={mainnetProvider}
->>>>>>> 8d459d74
             />
           </Route>
         </Switch>
