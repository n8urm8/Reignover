--- conflicted
+++ resolved
@@ -1,11 +1,7 @@
 import WalletConnectProvider from "@walletconnect/web3-provider";
-<<<<<<< HEAD
 //import Torus from "@toruslabs/torus-embed"
 import WalletLink from "walletlink";
 import { Alert, Button, Col, Menu, Row } from "antd";
-=======
-import { Alert, Button, Card, Col, Input, List, Menu, Row } from "antd";
->>>>>>> 1e56b6c3
 import "antd/dist/antd.css";
 import React, { useCallback, useEffect, useState } from "react";
 import ReactJson from "react-json-view";
@@ -21,14 +17,6 @@
   useContractReader,
   useGasPrice,
   useOnBlock,
-<<<<<<< HEAD
-  useUserProviderAndSigner,
-} from "eth-hooks";
-import { useEventListener } from "eth-hooks/events/useEventListener";
-import { useExchangeEthPrice } from "eth-hooks/dapps/dex";
-// import Hints from "./Hints";
-import { ExampleUI, Hints, Subgraph } from "./views";
-=======
   useUserSigner,
 } from "./hooks";
 
@@ -36,7 +24,6 @@
 // https://www.npmjs.com/package/ipfs-http-client
 const ipfsAPI = require("ipfs-http-client");
 const ipfs = ipfsAPI({ host: "ipfs.infura.io", port: "5001", protocol: "https" });
->>>>>>> 1e56b6c3
 
 // contracts
 import deployedContracts from "./contracts/hardhat_contracts.json";
@@ -74,8 +61,6 @@
 // 😬 Sorry for all the console logging
 const DEBUG = true;
 const NETWORKCHECK = true;
-<<<<<<< HEAD
-=======
 
 // EXAMPLE STARTING JSON:
 const STARTING_JSON = {
@@ -109,7 +94,6 @@
     return content;
   }
 };
->>>>>>> 1e56b6c3
 
 // 🛰 providers
 if (DEBUG) console.log("📡 Connecting to Mainnet Ethereum");
@@ -118,26 +102,11 @@
 //
 // attempt to connect to our own scaffold eth rpc and if that fails fall back to infura...
 // Using StaticJsonRpcProvider as the chainId won't change see https://github.com/ethers-io/ethers.js/issues/901
-<<<<<<< HEAD
-const scaffoldEthProvider = navigator.onLine
-  ? new ethers.providers.StaticJsonRpcProvider("https://rpc.scaffoldeth.io:48544")
-  : null;
-const poktMainnetProvider = navigator.onLine
-  ? new ethers.providers.StaticJsonRpcProvider(
-      "https://eth-mainnet.gateway.pokt.network/v1/lb/611156b4a585a20035148406",
-    )
-  : null;
-const mainnetInfura = navigator.onLine
-  ? new ethers.providers.StaticJsonRpcProvider("https://mainnet.infura.io/v3/" + INFURA_ID)
-  : null;
-// ( ⚠️ Getting "failed to meet quorum" errors? Check your INFURA_ID
-=======
 const scaffoldEthProvider = navigator.onLine ? new ethers.providers.StaticJsonRpcProvider("https://rpc.scaffoldeth.io:48544") : null;
 const mainnetAlchemy = navigator.onLine ? new ethers.providers.StaticJsonRpcProvider("https://eth-mainnet.alchemyapi.io/v2/" + ALCHEMY_KEY) : null;
 const mainnetInfura = navigator.onLine ? new ethers.providers.StaticJsonRpcProvider("https://mainnet.infura.io/v3/" + INFURA_ID) : null;
 // ( ⚠️ Getting "failed to meet quorum" errors? Check your INFURA_I
 
->>>>>>> 1e56b6c3
 // 🏠 Your local provider is usually pointed at your local blockchain
 const localProviderUrl = targetNetwork.rpcUrl;
 // as you deploy to other networks you can set REACT_APP_PROVIDER=https://dai.poa.network in packages/react-app/.env
@@ -226,16 +195,7 @@
 });
 
 function App(props) {
-<<<<<<< HEAD
-  const mainnetProvider =
-    poktMainnetProvider && poktMainnetProvider._isProvider
-      ? poktMainnetProvider
-      : scaffoldEthProvider && scaffoldEthProvider._network
-      ? scaffoldEthProvider
-      : mainnetInfura;
-=======
   const mainnetProvider = scaffoldEthProvider && scaffoldEthProvider._network ? scaffoldEthProvider : mainnetAlchemy;
->>>>>>> 1e56b6c3
 
   const [injectedProvider, setInjectedProvider] = useState();
   const [address, setAddress] = useState();
@@ -444,43 +404,14 @@
                       },
                     ];
                     console.log("data", data);
-<<<<<<< HEAD
-
-                    let switchTx;
-                    // https://docs.metamask.io/guide/rpc-api.html#other-rpc-methods
-                    try {
-                      switchTx = await ethereum.request({
-                        method: "wallet_switchEthereumChain",
-                        params: [{ chainId: data[0].chainId }],
-                      });
-                    } catch (switchError) {
-                      // not checking specific error code, because maybe we're not using MetaMask
-                      try {
-                        switchTx = await ethereum.request({
-                          method: "wallet_addEthereumChain",
-                          params: data,
-                        });
-                      } catch (addError) {
-                        // handle "add" error
-                      }
-                    }
-
-                    if (switchTx) {
-                      console.log(switchTx);
-=======
                     const tx = await ethereum.request({ method: "wallet_addEthereumChain", params: data }).catch();
                     if (tx) {
                       console.log(tx);
->>>>>>> 1e56b6c3
                     }
                   }}
                 >
                   <b>{networkLocal && networkLocal.name}</b>
-<<<<<<< HEAD
-                </Button>
-=======
                 </Button>.
->>>>>>> 1e56b6c3
               </div>
             }
             type="error"
@@ -660,16 +591,6 @@
             </div>
           </Route>
 
-<<<<<<< HEAD
-            <Contract
-              name="YourContract"
-              signer={userSigner}
-              provider={localProvider}
-              address={address}
-              blockExplorer={blockExplorer}
-              contractConfig={contractConfig}
-            />
-=======
           <Route path="/transfers">
             <div style={{ width: 600, margin: "auto", marginTop: 32, paddingBottom: 32 }}>
               <List
@@ -686,7 +607,6 @@
                 }}
               />
             </div>
->>>>>>> 1e56b6c3
           </Route>
 
           <Route path="/ipfsup">
@@ -763,22 +683,7 @@
 
             <pre style={{ padding: 16, width: 500, margin: "auto", paddingBottom: 150 }}>{ipfsContent}</pre>
           </Route>
-<<<<<<< HEAD
-          <Route path="/mainnetdai">
-            <Contract
-              name="DAI"
-              customContract={mainnetContracts && mainnetContracts.contracts && mainnetContracts.contracts.DAI}
-              signer={userSigner}
-              provider={mainnetProvider}
-              address={address}
-              blockExplorer="https://etherscan.io/"
-              contractConfig={contractConfig}
-              chainId={1}
-            />
-            {/*
-=======
           <Route path="/debugcontracts">
->>>>>>> 1e56b6c3
             <Contract
               name="YourCollectible"
               signer={userSigner}
