--- conflicted
+++ resolved
@@ -1,11 +1,7 @@
 import WalletConnectProvider from "@walletconnect/web3-provider";
-<<<<<<< HEAD
-import { Alert, Button, Card, Col, Input, List, Menu, Row } from "antd";
-=======
 //import Torus from "@toruslabs/torus-embed"
 import WalletLink from "walletlink";
-import { Alert, Button, Col, Menu, Row } from "antd";
->>>>>>> 9dd5acd2
+import { Alert, Button, Card, Col, Input, List, Menu, Row } from "antd";
 import "antd/dist/antd.css";
 import React, { useCallback, useEffect, useState } from "react";
 import ReactJson from "react-json-view";
@@ -21,15 +17,6 @@
   useContractReader,
   useGasPrice,
   useOnBlock,
-<<<<<<< HEAD
-  useUserSigner,
-} from "./hooks";
-
-const { BufferList } = require("bl");
-// https://www.npmjs.com/package/ipfs-http-client
-const ipfsAPI = require("ipfs-http-client");
-const ipfs = ipfsAPI({ host: "ipfs.infura.io", port: "5001", protocol: "https" });
-=======
   useUserProviderAndSigner,
 } from "eth-hooks";
 import {
@@ -39,8 +26,12 @@
   useExchangeEthPrice,
 } from "eth-hooks/dapps/dex";
 // import Hints from "./Hints";
-import { ExampleUI, Hints, Subgraph } from "./views";
->>>>>>> 9dd5acd2
+
+const { BufferList } = require("bl");
+// https://www.npmjs.com/package/ipfs-http-client
+const ipfsAPI = require("ipfs-http-client");
+const ipfs = ipfsAPI({ host: "ipfs.infura.io", port: "5001", protocol: "https" });
+
 
 import { useContractConfig } from "./hooks"
 import Portis from "@portis/web3";
@@ -74,7 +65,6 @@
 // 😬 Sorry for all the console logging
 const DEBUG = true;
 const NETWORKCHECK = true;
-<<<<<<< HEAD
 
 // EXAMPLE STARTING JSON:
 const STARTING_JSON = {
@@ -108,8 +98,6 @@
     return content;
   }
 };
-=======
->>>>>>> 9dd5acd2
 
 // 🛰 providers
 if (DEBUG) console.log("📡 Connecting to Mainnet Ethereum");
@@ -428,11 +416,6 @@
                       },
                     ];
                     console.log("data", data);
-<<<<<<< HEAD
-                    const tx = await ethereum.request({ method: "wallet_addEthereumChain", params: data }).catch();
-                    if (tx) {
-                      console.log(tx);
-=======
 
                     let switchTx;
                     // https://docs.metamask.io/guide/rpc-api.html#other-rpc-methods
@@ -455,16 +438,11 @@
 
                     if (switchTx) {
                       console.log(switchTx);
->>>>>>> 9dd5acd2
                     }
                   }}
                 >
                   <b>{networkLocal && networkLocal.name}</b>
-<<<<<<< HEAD
-                </Button>.
-=======
                 </Button>
->>>>>>> 9dd5acd2
               </div>
             }
             type="error"
@@ -676,7 +654,6 @@
             </div>
           </Route>
 
-<<<<<<< HEAD
           <Route path="/transfers">
             <div style={{ width: 600, margin: "auto", marginTop: 32, paddingBottom: 32 }}>
               <List
@@ -693,16 +670,6 @@
                 }}
               />
             </div>
-=======
-            <Contract
-              name="YourContract"
-              signer={userSigner}
-              provider={localProvider}
-              address={address}
-              blockExplorer={blockExplorer}
-              contractConfig={contractConfig}
-            />
->>>>>>> 9dd5acd2
           </Route>
 
           <Route path="/ipfsup">
@@ -783,14 +750,10 @@
             <Contract
               name="YourCollectible"
               signer={userSigner}
-<<<<<<< HEAD
               provider={localProvider}
-=======
-              provider={mainnetProvider}
               address={address}
-              blockExplorer="https://etherscan.io/"
+              blockExplorer={blockExplorer}
               contractConfig={contractConfig}
-              chainId={1}
             />
             {/*
             <Contract
@@ -798,10 +761,10 @@
               customContract={mainnetContracts && mainnetContracts.contracts && mainnetContracts.contracts.UNI}
               signer={userSigner}
               provider={mainnetProvider}
->>>>>>> 9dd5acd2
               address={address}
               blockExplorer={blockExplorer}
             />
+            */}
           </Route>
         </Switch>
       </BrowserRouter>
