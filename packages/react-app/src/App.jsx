--- conflicted
+++ resolved
@@ -6,13 +6,8 @@
 import { BrowserRouter, Link, Route, Switch } from "react-router-dom";
 import Web3Modal from "web3modal";
 import "./App.css";
-<<<<<<< HEAD
 import { Account, Address, AddressInput, Contract, Faucet, GasGauge, Header, Ramp, ThemeSwitch } from "./components";
-import { DAI_ABI, DAI_ADDRESS, INFURA_ID, NETWORK, NETWORKS } from "./constants";
-=======
-import { Account, Contract, Faucet, GasGauge, Header, Ramp, ThemeSwitch } from "./components";
-import { INFURA_ID, NETWORK, NETWORKS } from "./constants";
->>>>>>> c6b0d00b
+import {INFURA_ID, NETWORK, NETWORKS } from "./constants";
 import { Transactor } from "./helpers";
 import {
   useBalance,
@@ -24,19 +19,14 @@
   useOnBlock,
   useUserSigner,
 } from "./hooks";
-<<<<<<< HEAD
 
 const { BufferList } = require("bl");
 // https://www.npmjs.com/package/ipfs-http-client
 const ipfsAPI = require("ipfs-http-client");
-
 const ipfs = ipfsAPI({ host: "ipfs.infura.io", port: "5001", protocol: "https" });
-=======
-// import Hints from "./Hints";
-import { ExampleUI, Hints, Subgraph } from "./views";
 
 const { ethers } = require("ethers");
->>>>>>> c6b0d00b
+
 /*
     Welcome to 🏗 scaffold-eth !
 
@@ -371,11 +361,7 @@
   }, [setRoute]);
 
   let faucetHint = "";
-<<<<<<< HEAD
-  const faucetAvailable = localProvider && localProvider.connection && targetNetwork.name == "localhost";
-=======
   const faucetAvailable = localProvider && localProvider.connection && targetNetwork.name.indexOf("local") !== -1;
->>>>>>> c6b0d00b
 
   const [faucetClicked, setFaucetClicked] = useState(false);
   if (
@@ -480,8 +466,6 @@
                 this <Contract/> component will automatically parse your ABI
                 and give you a form to interact with it locally
             */}
-
-<<<<<<< HEAD
             <div style={{ width: 640, margin: "auto", marginTop: 32, paddingBottom: 32 }}>
               <List
                 bordered
@@ -553,15 +537,6 @@
                 }}
               />
             </div>
-=======
-            <Contract
-              name="YourContract"
-              signer={userSigner}
-              provider={localProvider}
-              address={address}
-              blockExplorer={blockExplorer}
-            />
->>>>>>> c6b0d00b
           </Route>
 
           <Route path="/ipfsup">
@@ -606,7 +581,6 @@
 
             <div style={{ padding: 16, paddingBottom: 150 }}>{ipfsHash}</div>
           </Route>
-<<<<<<< HEAD
           <Route path="/ipfsdown">
             <div style={{ paddingTop: 32, width: 740, margin: "auto" }}>
               <Input
@@ -638,57 +612,14 @@
             </Button>
 
             <pre style={{ padding: 16, width: 500, margin: "auto", paddingBottom: 150 }}>{ipfsContent}</pre>
-=======
-          <Route path="/exampleui">
-            <ExampleUI
-              address={address}
-              userSigner={userSigner}
-              mainnetProvider={mainnetProvider}
-              localProvider={localProvider}
-              yourLocalBalance={yourLocalBalance}
-              price={price}
-              tx={tx}
-              writeContracts={writeContracts}
-              readContracts={readContracts}
-              purpose={purpose}
-              setPurposeEvents={setPurposeEvents}
-            />
->>>>>>> c6b0d00b
           </Route>
           <Route path="/debugcontracts">
             <Contract
-<<<<<<< HEAD
               name="YourCollectible"
               signer={userProvider.getSigner()}
               provider={localProvider}
               address={address}
               blockExplorer={blockExplorer}
-=======
-              name="DAI"
-              customContract={mainnetContracts && mainnetContracts.contracts && mainnetContracts.contracts.DAI}
-              signer={userSigner}
-              provider={mainnetProvider}
-              address={address}
-              blockExplorer="https://etherscan.io/"
-            />
-            {/*
-            <Contract
-              name="UNI"
-              customContract={mainnetContracts && mainnetContracts.contracts && mainnetContracts.contracts.UNI}
-              signer={userSigner}
-              provider={mainnetProvider}
-              address={address}
-              blockExplorer="https://etherscan.io/"
-            />
-            */}
-          </Route>
-          <Route path="/subgraph">
-            <Subgraph
-              subgraphUri={props.subgraphUri}
-              tx={tx}
-              writeContracts={writeContracts}
-              mainnetProvider={mainnetProvider}
->>>>>>> c6b0d00b
             />
           </Route>
         </Switch>
