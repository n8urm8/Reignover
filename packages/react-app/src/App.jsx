--- conflicted
+++ resolved
@@ -474,31 +474,7 @@
                 this <Contract/> component will automatically parse your ABI
                 and give you a form to interact with it locally
             */}
-<<<<<<< HEAD
             <Home
-=======
-
-            <Contract
-              name="AgingNFT"
-              signer={userSigner}
-              provider={localProvider}
-              address={address}
-              blockExplorer={blockExplorer}
-              contractConfig={contractConfig}
-            />
-          </Route>
-          <Route path="/hints">
-            <Hints
-              address={address}
-              yourLocalBalance={yourLocalBalance}
-              mainnetProvider={mainnetProvider}
-              price={price}
-            />
-          </Route>
-          <Route path="/exampleui">
-            <ExampleUI
-              address={address}
->>>>>>> ae32dc3d
               userSigner={userSigner}
               web3Modal={web3Modal}
               loadWeb3Modal={loadWeb3Modal}
@@ -506,9 +482,9 @@
               injectedProvider={injectedProvider}
             />
           </Route>
-          <Route path="/debug">
+          <Route path="/contract">
             <Contract
-              name="YourContract"
+              name="AgingNFT"
               signer={userSigner}
               provider={localProvider}
               address={address}
