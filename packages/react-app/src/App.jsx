--- conflicted
+++ resolved
@@ -2,17 +2,7 @@
 import WalletConnectProvider from "@walletconnect/web3-provider";
 import { Alert, Button, Col, Menu, Row } from "antd";
 import "antd/dist/antd.css";
-<<<<<<< HEAD
-import React, { useCallback, useEffect, useState } from "react";
-import { BrowserRouter, Link, Route, Switch } from "react-router-dom";
-import Web3Modal from "web3modal";
-import "./App.css";
-import { Account, Contract, Faucet, GasGauge, Header, Ramp, ThemeSwitch, ZkpInterface } from "./components";
-import { INFURA_ID, NETWORK, NETWORKS } from "./constants";
-import { Transactor } from "./helpers";
-=======
 import Authereum from "authereum";
->>>>>>> 015b261e
 import {
   useBalance,
   useContractLoader,
@@ -22,11 +12,6 @@
   useUserProviderAndSigner,
 } from "eth-hooks";
 import { useExchangeEthPrice } from "eth-hooks/dapps/dex";
-<<<<<<< HEAD
-// import Hints from "./Hints";
-import { ExampleUI, Hints, Subgraph, ZkHashUI } from "./views";
-
-=======
 import Fortmatic from "fortmatic";
 import React, { useCallback, useEffect, useState } from "react";
 import { BrowserRouter, Link, Route, Switch } from "react-router-dom";
@@ -34,15 +19,14 @@
 import WalletLink from "walletlink";
 import Web3Modal from "web3modal";
 import "./App.css";
-import { Account, Contract, Faucet, GasGauge, Header, Ramp, ThemeSwitch } from "./components";
+import { Account, Contract, Faucet, GasGauge, Header, Ramp, ThemeSwitch, ZkpInterface } from "./components";
 import { INFURA_ID, NETWORK, NETWORKS } from "./constants";
 import externalContracts from "./contracts/external_contracts";
->>>>>>> 015b261e
 // contracts
 import deployedContracts from "./contracts/hardhat_contracts.json";
 import { Transactor } from "./helpers";
 // import Hints from "./Hints";
-import { ExampleUI, Hints, Subgraph } from "./views";
+import { ExampleUI, Hints, Subgraph, ZkHashUI } from "./views";
 
 const { ethers } = require("ethers");
 
@@ -572,12 +556,7 @@
               writeContracts={writeContracts}
               readContracts={readContracts}
               purpose={purpose}
-<<<<<<< HEAD
-              setPurposeEvents={setPurposeEvents}
-            />*/}
-=======
-            />
->>>>>>> 015b261e
+            />
           </Route>
           <Route path="/mainnetdai">
             <Contract
