import React, { useCallback, useEffect, useState } from "react";
import { BrowserRouter, Switch, Route, Link } from "react-router-dom";
import "antd/dist/antd.css";
<<<<<<< HEAD
import {  JsonRpcProvider, Web3Provider } from "@ethersproject/providers";
import {  LinkOutlined } from "@ant-design/icons"
=======
import {  StaticJsonRpcProvider, JsonRpcProvider, Web3Provider } from "@ethersproject/providers";
>>>>>>> 50c99b95
import "./App.css";
import { Row, Col, Button, Menu, Alert, Input, List, Card, Switch as SwitchD } from "antd";
import Web3Modal from "web3modal";
import WalletConnectProvider from "@walletconnect/web3-provider";
import { useUserAddress } from "eth-hooks";
<<<<<<< HEAD
import { useExchangePrice, useGasPrice, useUserProvider, useContractLoader, useContractReader, useEventListener, useBalance, useExternalContractLoader } from "./hooks";
import { Header, Account, Faucet, Ramp, Contract, GasGauge, Address, AddressInput, ThemeSwitch } from "./components";
=======
import { useExchangePrice, useGasPrice, useUserProvider, useContractLoader, useContractReader, useEventListener, useBalance, useExternalContractLoader, useOnBlock } from "./hooks";
import { Header, Account, Faucet, Ramp, Contract, GasGauge, ThemeSwitch } from "./components";
>>>>>>> 50c99b95
import { Transactor } from "./helpers";
import { formatEther, parseEther } from "@ethersproject/units";
import { utils } from "ethers";
//import Hints from "./Hints";
import { Hints, ExampleUI, Subgraph } from "./views"
import { useThemeSwitcher } from "react-css-theme-switcher";
import { INFURA_ID, DAI_ADDRESS, DAI_ABI, NETWORK, NETWORKS } from "./constants";
import StackGrid from "react-stack-grid";
import ReactJson from 'react-json-view'
import assets from './assets.js'

const { BufferList } = require('bl')
// https://www.npmjs.com/package/ipfs-http-client
const ipfsAPI = require('ipfs-http-client');
const ipfs = ipfsAPI({host: 'ipfs.infura.io', port: '5001', protocol: 'https' })

console.log("📦 Assets: ",assets)

/*
    Welcome to 🏗 scaffold-eth !

    Code:
    https://github.com/austintgriffith/scaffold-eth

    Support:
    https://t.me/joinchat/KByvmRe5wkR-8F_zz6AjpA
    or DM @austingriffith on twitter or telegram

    You should get your own Infura.io ID and put it in `constants.js`
    (this is your connection to the main Ethereum network for ENS etc.)


    🌏 EXTERNAL CONTRACTS:
    You can also bring in contract artifacts in `constants.js`
    (and then use the `useExternalContractLoader()` hook!)
*/


/// 📡 What chain are your contracts deployed to?
const targetNetwork = NETWORKS['localhost']; // <------- select your target frontend network (localhost, rinkeby, xdai, mainnet)

// 😬 Sorry for all the console logging
const DEBUG = true

//EXAMPLE STARTING JSON:
const STARTING_JSON = {
  "description": "It's actually a bison?",
  "external_url": "https://austingriffith.com/portfolio/paintings/",// <-- this can link to a page for the specific file too
  "image": "https://austingriffith.com/images/paintings/buffalo.jpg",
  "name": "Buffalo",
  "attributes": [
     {
       "trait_type": "BackgroundColor",
       "value": "green"
     },
     {
       "trait_type": "Eyes",
       "value": "googly"
     }
  ]
}

<<<<<<< HEAD
//helper function to "Get" from IPFS
// you usually go content.toString() after this...
const getFromIPFS = async hashToGet => {
  for await (const file of ipfs.get(hashToGet)) {
    console.log(file.path)
    if (!file.content) continue;
    const content = new BufferList()
    for await (const chunk of file.content) {
      content.append(chunk)
    }
    console.log(content)
    return content
  }
}

=======
>>>>>>> 50c99b95
// 🛰 providers
if(DEBUG) console.log("📡 Connecting to Mainnet Ethereum");
// const mainnetProvider = getDefaultProvider("mainnet", { infura: INFURA_ID, etherscan: ETHERSCAN_KEY, quorum: 1 });
// const mainnetProvider = new InfuraProvider("mainnet",INFURA_ID);
//
// attempt to connect to our own scaffold eth rpc and if that fails fall back to infura...
// Using StaticJsonRpcProvider as the chainId won't change see https://github.com/ethers-io/ethers.js/issues/901
const scaffoldEthProvider = new StaticJsonRpcProvider("https://rpc.scaffoldeth.io:48544")
const mainnetInfura = new StaticJsonRpcProvider("https://mainnet.infura.io/v3/" + INFURA_ID)
// ( ⚠️ Getting "failed to meet quorum" errors? Check your INFURA_I

// 🏠 Your local provider is usually pointed at your local blockchain
const localProviderUrl = targetNetwork.rpcUrl;
// as you deploy to other networks you can set REACT_APP_PROVIDER=https://dai.poa.network in packages/react-app/.env
const localProviderUrlFromEnv = process.env.REACT_APP_PROVIDER ? process.env.REACT_APP_PROVIDER : localProviderUrl;
if(DEBUG) console.log("🏠 Connecting to provider:", localProviderUrlFromEnv);
const localProvider = new StaticJsonRpcProvider(localProviderUrlFromEnv);


// 🔭 block explorer URL
const blockExplorer = targetNetwork.blockExplorer;


function App(props) {

  const mainnetProvider = (scaffoldEthProvider && scaffoldEthProvider._network) ? scaffoldEthProvider : mainnetInfura

  const [injectedProvider, setInjectedProvider] = useState();
  /* 💵 This hook will get the price of ETH from 🦄 Uniswap: */
  const price = useExchangePrice(targetNetwork,mainnetProvider);

  /* 🔥 This hook will get the price of Gas from ⛽️ EtherGasStation */
  const gasPrice = useGasPrice(targetNetwork,"fast");
  // Use your injected provider from 🦊 Metamask or if you don't have it then instantly generate a 🔥 burner wallet.
  const userProvider = useUserProvider(injectedProvider, localProvider);
  const address = useUserAddress(userProvider);

  // You can warn the user if you would like them to be on a specific network
  let localChainId = localProvider && localProvider._network && localProvider._network.chainId
  let selectedChainId = userProvider && userProvider._network && userProvider._network.chainId

  // For more hooks, check out 🔗eth-hooks at: https://www.npmjs.com/package/eth-hooks

  // The transactor wraps transactions and provides notificiations
  const tx = Transactor(userProvider, gasPrice)

  // Faucet Tx can be used to send funds from the faucet
  const faucetTx = Transactor(localProvider, gasPrice)

  // 🏗 scaffold-eth is full of handy hooks like this one to get your balance:
  const yourLocalBalance = useBalance(localProvider, address);

  // Just plug in different 🛰 providers to get your balance on different chains:
  const yourMainnetBalance = useBalance(mainnetProvider, address);

  // Load in your local 📝 contract and read a value from it:
  const readContracts = useContractLoader(localProvider)

  // If you want to make 🔐 write transactions to your contracts, use the userProvider:
  const writeContracts = useContractLoader(userProvider)

  // EXTERNAL CONTRACT EXAMPLE:
  //
  // If you want to bring in the mainnet DAI contract it would look like:
  const mainnetDAIContract = useExternalContractLoader(mainnetProvider, DAI_ADDRESS, DAI_ABI)

  // If you want to call a function on a new block
  useOnBlock(mainnetProvider, () => {
    console.log(`⛓ A new mainnet block is here: ${mainnetProvider._lastBlockNumber}`)
  })

  // Then read your DAI balance like:
  const myMainnetDAIBalance = useContractReader({DAI: mainnetDAIContract},"DAI", "balanceOf",["0x34aA3F359A9D614239015126635CE7732c18fDF3"])

  // keep track of a variable from the contract in the local React state:
<<<<<<< HEAD
  const balance = useContractReader(readContracts,"YourCollectible", "balanceOf", [ address ])
  console.log("🤗 balance:",balance)

  //📟 Listen for broadcast events
  const transferEvents = useEventListener(readContracts, "YourCollectible", "Transfer", localProvider, 1);
  console.log("📟 Transfer events:",transferEvents)



  //
  // 🧠 This effect will update yourCollectibles by polling when your balance changes
  //
  const yourBalance = balance && balance.toNumber && balance.toNumber()
  const [ yourCollectibles, setYourCollectibles ] = useState()

  useEffect(()=>{
    const updateYourCollectibles = async () => {
      let collectibleUpdate = []
      for(let tokenIndex=0;tokenIndex<balance;tokenIndex++){
        try{
          console.log("GEtting token index",tokenIndex)
          const tokenId = await readContracts.YourCollectible.tokenOfOwnerByIndex(address, tokenIndex)
          console.log("tokenId",tokenId)
          const tokenURI = await readContracts.YourCollectible.tokenURI(tokenId)
          console.log("tokenURI",tokenURI)

          const ipfsHash =  tokenURI.replace("https://ipfs.io/ipfs/","")
          console.log("ipfsHash",ipfsHash)

          const jsonManifestBuffer = await getFromIPFS(ipfsHash)

          try{
            const jsonManifest = JSON.parse(jsonManifestBuffer.toString())
            console.log("jsonManifest",jsonManifest)
            collectibleUpdate.push({ id:tokenId, uri:tokenURI, owner: address, ...jsonManifest })
          }catch(e){console.log(e)}

        }catch(e){console.log(e)}
      }
      setYourCollectibles(collectibleUpdate)
    }
    updateYourCollectibles()
  },[ address, yourBalance ])
=======
  const purpose = useContractReader(readContracts,"YourContract", "purpose")

  //📟 Listen for broadcast events
  const setPurposeEvents = useEventListener(readContracts, "YourContract", "SetPurpose", localProvider, 1);
>>>>>>> 50c99b95

  /*
  const addressFromENS = useResolveName(mainnetProvider, "austingriffith.eth");
  console.log("🏷 Resolved austingriffith.eth as:",addressFromENS)
  */

  //
  // 🧫 DEBUG 👨🏻‍🔬
  //
  useEffect(()=>{
    if(DEBUG && mainnetProvider && address && selectedChainId && yourLocalBalance && yourMainnetBalance && readContracts && writeContracts && mainnetDAIContract){
      console.log("_____________________________________ 🏗 scaffold-eth _____________________________________")
      console.log("🌎 mainnetProvider",mainnetProvider)
      console.log("🏠 localChainId",localChainId)
      console.log("👩‍💼 selected address:",address)
      console.log("🕵🏻‍♂️ selectedChainId:",selectedChainId)
      console.log("💵 yourLocalBalance",yourLocalBalance?formatEther(yourLocalBalance):"...")
      console.log("💵 yourMainnetBalance",yourMainnetBalance?formatEther(yourMainnetBalance):"...")
      console.log("📝 readContracts",readContracts)
      console.log("🌍 DAI contract on mainnet:",mainnetDAIContract)
      console.log("🔐 writeContracts",writeContracts)
    }
  }, [mainnetProvider, address, selectedChainId, yourLocalBalance, yourMainnetBalance, readContracts, writeContracts, mainnetDAIContract])


  let networkDisplay = ""
  if(localChainId && selectedChainId && localChainId != selectedChainId ){
    networkDisplay = (
      <div style={{zIndex:2, position:'absolute', right:0,top:60,padding:16}}>
        <Alert
          message={"⚠️ Wrong Network"}
          description={(
            <div>
              You have <b>{NETWORK(selectedChainId).name}</b> selected and you need to be on <b>{NETWORK(localChainId).name}</b>.
            </div>
          )}
          type="error"
          closable={false}
        />
      </div>
    )
  }else{
    networkDisplay = (
      <div style={{zIndex:-1, position:'absolute', right:154,top:28,padding:16,color:targetNetwork.color}}>
        {targetNetwork.name}
      </div>
    )
  }

  const loadWeb3Modal = useCallback(async () => {
    const provider = await web3Modal.connect();
    setInjectedProvider(new Web3Provider(provider));
  }, [setInjectedProvider]);

  useEffect(() => {
    if (web3Modal.cachedProvider) {
      loadWeb3Modal();
    }
  }, [loadWeb3Modal]);

  const [route, setRoute] = useState();
  useEffect(() => {
    setRoute(window.location.pathname)
  }, [setRoute]);

  let faucetHint = ""
  const faucetAvailable = localProvider && localProvider.connection && targetNetwork.name == "localhost"

  const [ faucetClicked, setFaucetClicked ] = useState( false );
  if(!faucetClicked&&localProvider&&localProvider._network&&localProvider._network.chainId==31337&&yourLocalBalance&&formatEther(yourLocalBalance)<=0){
    faucetHint = (
      <div style={{padding:16}}>
        <Button type={"primary"} onClick={()=>{
          faucetTx({
            to: address,
            value: parseEther("0.01"),
          });
          setFaucetClicked(true)
        }}>
          💰 Grab funds from the faucet ⛽️
        </Button>
      </div>
    )
  }


  const [ yourJSON, setYourJSON ] = useState( STARTING_JSON );
  const [ sending, setSending ] = useState()
  const [ ipfsHash, setIpfsHash ] = useState()
  const [ ipfsDownHash, setIpfsDownHash ] = useState()

  const [ downloading, setDownloading ] = useState()
  const [ ipfsContent, setIpfsContent ] = useState()

  const [ transferToAddresses, setTransferToAddresses ] = useState({})

  const [ loadedAssets, setLoadedAssets ] = useState()
  useEffect(()=>{
    const updateYourCollectibles = async () => {
      let assetUpdate = []
      for(let a in assets){
        try{
          const forSale = await readContracts.YourCollectible.forSale(utils.id(a))
          let owner
          if(!forSale){
            const tokenId = await readContracts.YourCollectible.uriToTokenId(utils.id(a))
            owner = await readContracts.YourCollectible.ownerOf(tokenId)
          }
          assetUpdate.push({id:a,...assets[a],forSale:forSale,owner:owner})
        }catch(e){console.log(e)}
      }
      setLoadedAssets(assetUpdate)
    }
    if(readContracts && readContracts.YourCollectible) updateYourCollectibles()
  }, [ assets, readContracts, transferEvents ]);

  let galleryList = []
  for(let a in loadedAssets){
    console.log("loadedAssets",a,loadedAssets[a])

    let cardActions = []
    if(loadedAssets[a].forSale){
      cardActions.push(
        <div>
          <Button onClick={()=>{
            console.log("gasPrice,",gasPrice)
            tx( writeContracts.YourCollectible.mintItem(loadedAssets[a].id,{gasPrice:gasPrice}) )
          }}>
            Mint
          </Button>
        </div>
      )
    }else{
      cardActions.push(
        <div>
          owned by: <Address
            address={loadedAssets[a].owner}
            ensProvider={mainnetProvider}
            blockExplorer={blockExplorer}
            minimized={true}
          />
        </div>
      )
    }

    galleryList.push(
      <Card style={{width:200}} key={loadedAssets[a].name}
        actions={cardActions}
        title={(
          <div>
            {loadedAssets[a].name} <a style={{cursor:"pointer",opacity:0.33}} href={loadedAssets[a].external_url} target="_blank"><LinkOutlined /></a>
          </div>
        )}
      >
        <img style={{maxWidth:130}} src={loadedAssets[a].image}/>
        <div style={{opacity:0.77}}>
          {loadedAssets[a].description}
        </div>
      </Card>
    )
  }

  return (
    <div className="App">

      {/* ✏️ Edit the header and change the title to your project name */}
      <Header />
      {networkDisplay}

      <BrowserRouter>

        <Menu style={{ textAlign:"center" }} selectedKeys={[route]} mode="horizontal">
          <Menu.Item key="/">
            <Link onClick={()=>{setRoute("/")}} to="/">Gallery</Link>
          </Menu.Item>
          <Menu.Item key="/yourcollectibles">
            <Link onClick={()=>{setRoute("/yourcollectibles")}} to="/yourcollectibles">YourCollectibles</Link>
          </Menu.Item>
          <Menu.Item key="/transfers">
            <Link onClick={()=>{setRoute("/transfers")}} to="/transfers">Transfers</Link>
          </Menu.Item>
          <Menu.Item key="/ipfsup">
            <Link onClick={()=>{setRoute("/ipfsup")}} to="/ipfsup">IPFS Upload</Link>
          </Menu.Item>
          <Menu.Item key="/ipfsdown">
            <Link onClick={()=>{setRoute("/ipfsdown")}} to="/ipfsdown">IPFS Download</Link>
          </Menu.Item>
          <Menu.Item key="/debugcontracts">
            <Link onClick={()=>{setRoute("/debugcontracts")}} to="/debugcontracts">Debug Contracts</Link>
          </Menu.Item>
        </Menu>

        <Switch>
          <Route exact path="/">
            {/*
                🎛 this scaffolding is full of commonly used components
                this <Contract/> component will automatically parse your ABI
                and give you a form to interact with it locally
            */}

            <div style={{ maxWidth:820, margin: "auto", marginTop:32, paddingBottom:256 }}>
              <StackGrid
                columnWidth={200}
                gutterWidth={16}
                gutterHeight={16}
              >
                {galleryList}
              </StackGrid>
            </div>

          </Route>

          <Route path="/yourcollectibles">
            <div style={{ width:640, margin: "auto", marginTop:32, paddingBottom:32 }}>
              <List
                bordered
                dataSource={yourCollectibles}
                renderItem={(item) => {
                  const id = item.id.toNumber()
                  return (
                    <List.Item key={id+"_"+item.uri+"_"+item.owner}>
                      <Card title={(
                        <div>
                          <span style={{fontSize:16, marginRight:8}}>#{id}</span> {item.name}
                        </div>
                      )}>
                        <div><img src={item.image} style={{maxWidth:150}} /></div>
                        <div>{item.description}</div>
                      </Card>

                      <div>
                        owner: <Address
                            address={item.owner}
                            ensProvider={mainnetProvider}
                            blockExplorer={blockExplorer}
                            fontSize={16}
                        />
                        <AddressInput
                          ensProvider={mainnetProvider}
                          placeholder="transfer to address"
                          value={transferToAddresses[id]}
                          onChange={(newValue)=>{
                            let update = {}
                            update[id] = newValue
                            setTransferToAddresses({ ...transferToAddresses, ...update})
                          }}
                        />
                        <Button onClick={()=>{
                          console.log("writeContracts",writeContracts)
                          tx( writeContracts.YourCollectible.transferFrom(address, transferToAddresses[id], id) )
                        }}>
                          Transfer
                        </Button>
                      </div>
                    </List.Item>
                  )
                }}
              />
            </div>
          </Route>

          <Route path="/transfers">
            <div style={{ width:600, margin: "auto", marginTop:32, paddingBottom:32 }}>
              <List
                bordered
                dataSource={transferEvents}
                renderItem={(item) => {
                  return (
                    <List.Item key={item[0]+"_"+item[1]+"_"+item.blockNumber+"_"+item[2].toNumber()}>
                      <span style={{fontSize:16, marginRight:8}}>#{item[2].toNumber()}</span>
                      <Address
                          address={item[0]}
                          ensProvider={mainnetProvider}
                          fontSize={16}
                      /> =>
                      <Address
                          address={item[1]}
                          ensProvider={mainnetProvider}
                          fontSize={16}
                      />
                    </List.Item>
                  )
                }}
              />
            </div>
          </Route>

          <Route path="/ipfsup">
            <div style={{ paddingTop:32, width:740, margin:"auto", textAlign:"left" }}>
              <ReactJson
                style={{ padding:8 }}
                src={yourJSON}
                theme={"pop"}
                enableClipboard={false}
                onEdit={(edit,a)=>{
                  setYourJSON(edit.updated_src)
                }}
                onAdd={(add,a)=>{
                  setYourJSON(add.updated_src)
                }}
                onDelete={(del,a)=>{
                  setYourJSON(del.updated_src)
                }}
              />
            </div>

            <Button style={{margin:8}} loading={sending} size="large" shape="round" type="primary" onClick={async()=>{
                console.log("UPLOADING...",yourJSON)
                setSending(true)
                setIpfsHash()
                const result = await ipfs.add(JSON.stringify(yourJSON))//addToIPFS(JSON.stringify(yourJSON))
                if(result && result.path) {
                  setIpfsHash(result.path)
                }
                setSending(false)
                console.log("RESULT:",result)
            }}>Upload to IPFS</Button>

            <div  style={{padding:16,paddingBottom:150}}>
              {ipfsHash}
            </div>

          </Route>
          <Route path="/ipfsdown">
              <div style={{ paddingTop:32, width:740, margin:"auto" }}>
                <Input
                  value={ipfsDownHash}
                  placeHolder={"IPFS hash (like QmadqNw8zkdrrwdtPFK1pLi8PPxmkQ4pDJXY8ozHtz6tZq)"}
                  onChange={(e)=>{
                    setIpfsDownHash(e.target.value)
                  }}
                />
              </div>
              <Button style={{margin:8}} loading={sending} size="large" shape="round" type="primary" onClick={async()=>{
                  console.log("DOWNLOADING...",ipfsDownHash)
                  setDownloading(true)
                  setIpfsContent()
                  const result = await getFromIPFS(ipfsDownHash)//addToIPFS(JSON.stringify(yourJSON))
                  if(result && result.toString) {
                    setIpfsContent(result.toString())
                  }
                  setDownloading(false)
              }}>Download from IPFS</Button>

              <pre  style={{padding:16, width:500, margin:"auto",paddingBottom:150}}>
                {ipfsContent}
              </pre>
          </Route>
          <Route path="/debugcontracts">
              <Contract
                name="YourCollectible"
                signer={userProvider.getSigner()}
                provider={localProvider}
                address={address}
                blockExplorer={blockExplorer}
              />
          </Route>
        </Switch>
      </BrowserRouter>

      <ThemeSwitch />


      {/* 👨‍💼 Your account is in the top right with a wallet at connect options */}
      <div style={{ position: "fixed", textAlign: "right", right: 0, top: 0, padding: 10 }}>
         <Account
           address={address}
           localProvider={localProvider}
           userProvider={userProvider}
           mainnetProvider={mainnetProvider}
           price={price}
           web3Modal={web3Modal}
           loadWeb3Modal={loadWeb3Modal}
           logoutOfWeb3Modal={logoutOfWeb3Modal}
           blockExplorer={blockExplorer}
         />
         {faucetHint}
      </div>

      {/* 🗺 Extra UI like gas price, eth price, faucet, and support: */}
       <div style={{ position: "fixed", textAlign: "left", left: 0, bottom: 20, padding: 10 }}>
         <Row align="middle" gutter={[4, 4]}>
           <Col span={8}>
             <Ramp price={price} address={address} networks={NETWORKS}/>
           </Col>

           <Col span={8} style={{ textAlign: "center", opacity: 0.8 }}>
             <GasGauge gasPrice={gasPrice} />
           </Col>
           <Col span={8} style={{ textAlign: "center", opacity: 1 }}>
             <Button
               onClick={() => {
                 window.open("https://t.me/joinchat/KByvmRe5wkR-8F_zz6AjpA");
               }}
               size="large"
               shape="round"
             >
               <span style={{ marginRight: 8 }} role="img" aria-label="support">
                 💬
               </span>
               Support
             </Button>
           </Col>
         </Row>

         <Row align="middle" gutter={[4, 4]}>
           <Col span={24}>
             {
               /*  if the local provider has a signer, let's show the faucet:  */
               faucetAvailable ? (
                 <Faucet localProvider={localProvider} price={price} ensProvider={mainnetProvider}/>
               ) : (
                 ""
               )
             }
           </Col>
         </Row>
       </div>

    </div>
  );
}


/*
  Web3 modal helps us "connect" external wallets:
*/
const web3Modal = new Web3Modal({
  // network: "mainnet", // optional
  cacheProvider: true, // optional
  providerOptions: {
    walletconnect: {
      package: WalletConnectProvider, // required
      options: {
        infuraId: INFURA_ID,
      },
    },
  },
});

const logoutOfWeb3Modal = async () => {
  await web3Modal.clearCachedProvider();
  setTimeout(() => {
    window.location.reload();
  }, 1);
};

 window.ethereum && window.ethereum.on('chainChanged', chainId => {
  web3Modal.cachedProvider &&
  setTimeout(() => {
    window.location.reload();
  }, 1);
})

 window.ethereum && window.ethereum.on('accountsChanged', accounts => {
  web3Modal.cachedProvider &&
  setTimeout(() => {
    window.location.reload();
  }, 1);
})

export default App;<|MERGE_RESOLUTION|>--- conflicted
+++ resolved
@@ -1,24 +1,15 @@
 import React, { useCallback, useEffect, useState } from "react";
 import { BrowserRouter, Switch, Route, Link } from "react-router-dom";
 import "antd/dist/antd.css";
-<<<<<<< HEAD
-import {  JsonRpcProvider, Web3Provider } from "@ethersproject/providers";
+import {  JsonRpcProvider, Web3Provider, StaticJsonRpcProvider } from "@ethersproject/providers";
 import {  LinkOutlined } from "@ant-design/icons"
-=======
-import {  StaticJsonRpcProvider, JsonRpcProvider, Web3Provider } from "@ethersproject/providers";
->>>>>>> 50c99b95
 import "./App.css";
 import { Row, Col, Button, Menu, Alert, Input, List, Card, Switch as SwitchD } from "antd";
 import Web3Modal from "web3modal";
 import WalletConnectProvider from "@walletconnect/web3-provider";
 import { useUserAddress } from "eth-hooks";
-<<<<<<< HEAD
-import { useExchangePrice, useGasPrice, useUserProvider, useContractLoader, useContractReader, useEventListener, useBalance, useExternalContractLoader } from "./hooks";
+import { useExchangePrice, useGasPrice, useUserProvider, useContractLoader, useContractReader, useEventListener, useBalance, useExternalContractLoader, useOnBlock } from "./hooks";
 import { Header, Account, Faucet, Ramp, Contract, GasGauge, Address, AddressInput, ThemeSwitch } from "./components";
-=======
-import { useExchangePrice, useGasPrice, useUserProvider, useContractLoader, useContractReader, useEventListener, useBalance, useExternalContractLoader, useOnBlock } from "./hooks";
-import { Header, Account, Faucet, Ramp, Contract, GasGauge, ThemeSwitch } from "./components";
->>>>>>> 50c99b95
 import { Transactor } from "./helpers";
 import { formatEther, parseEther } from "@ethersproject/units";
 import { utils } from "ethers";
@@ -81,7 +72,6 @@
   ]
 }
 
-<<<<<<< HEAD
 //helper function to "Get" from IPFS
 // you usually go content.toString() after this...
 const getFromIPFS = async hashToGet => {
@@ -97,8 +87,6 @@
   }
 }
 
-=======
->>>>>>> 50c99b95
 // 🛰 providers
 if(DEBUG) console.log("📡 Connecting to Mainnet Ethereum");
 // const mainnetProvider = getDefaultProvider("mainnet", { infura: INFURA_ID, etherscan: ETHERSCAN_KEY, quorum: 1 });
@@ -174,7 +162,6 @@
   const myMainnetDAIBalance = useContractReader({DAI: mainnetDAIContract},"DAI", "balanceOf",["0x34aA3F359A9D614239015126635CE7732c18fDF3"])
 
   // keep track of a variable from the contract in the local React state:
-<<<<<<< HEAD
   const balance = useContractReader(readContracts,"YourCollectible", "balanceOf", [ address ])
   console.log("🤗 balance:",balance)
 
@@ -218,12 +205,6 @@
     }
     updateYourCollectibles()
   },[ address, yourBalance ])
-=======
-  const purpose = useContractReader(readContracts,"YourContract", "purpose")
-
-  //📟 Listen for broadcast events
-  const setPurposeEvents = useEventListener(readContracts, "YourContract", "SetPurpose", localProvider, 1);
->>>>>>> 50c99b95
 
   /*
   const addressFromENS = useResolveName(mainnetProvider, "austingriffith.eth");
