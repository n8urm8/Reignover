import { Skeleton, Typography } from "antd";
import React from "react";
import Blockies from "react-blockies";
import { useThemeSwitcher } from "react-css-theme-switcher";
<<<<<<< HEAD
import { useLookupAddress } from "eth-hooks";
=======
import { useLookupAddress } from "eth-hooks/dapps/ens";
>>>>>>> 7f39219d

// changed value={address} to address={address}

/*
  ~ What it does? ~

  Displays an address with a blockie image and option to copy address

  ~ How can I use? ~

  <Address
    address={address}
    ensProvider={mainnetProvider}
    blockExplorer={blockExplorer}
    fontSize={fontSize}
  />

  ~ Features ~

  - Provide ensProvider={mainnetProvider} and your address will be replaced by ENS name
              (ex. "0xa870" => "user.eth")
  - Provide blockExplorer={blockExplorer}, click on address and get the link
              (ex. by default "https://etherscan.io/" or for xdai "https://blockscout.com/poa/xdai/")
  - Provide fontSize={fontSize} to change the size of address text
*/

const { Text } = Typography;

const blockExplorerLink = (address, blockExplorer) =>
  `${blockExplorer || "https://etherscan.io/"}${"address/"}${address}`;

export default function Address(props) {
  const address = props.value || props.address;

  const ens = useLookupAddress(props.ensProvider, address);

  const { currentTheme } = useThemeSwitcher();

  if (!address) {
    return (
      <span>
        <Skeleton avatar paragraph={{ rows: 1 }} />
      </span>
    );
  }

  let displayAddress = address.substr(0, 6);

  if (ens && ens.indexOf("0x") < 0) {
    displayAddress = ens;
  } else if (props.size === "short") {
    displayAddress += "..." + address.substr(-4);
  } else if (props.size === "long") {
    displayAddress = address;
  }

  const etherscanLink = blockExplorerLink(address, props.blockExplorer);
  if (props.minimized) {
    return (
      <span style={{ verticalAlign: "middle" }}>
        <a
          style={{ color: currentTheme === "light" ? "#222222" : "#ddd" }}
          target="_blank"
          href={etherscanLink}
          rel="noopener noreferrer"
        >
          <Blockies seed={address.toLowerCase()} size={8} scale={2} />
        </a>
      </span>
    );
  }

  let text;
  if (props.onChange) {
    text = (
      <Text editable={{ onChange: props.onChange }} copyable={{ text: address }}>
        <a
          style={{ color: currentTheme === "light" ? "#222222" : "#ddd" }}
          target="_blank"
          href={etherscanLink}
          rel="noopener noreferrer"
        >
          {displayAddress}
        </a>
      </Text>
    );
  } else {
    text = (
      <Text copyable={{ text: address }}>
        <a
          style={{ color: currentTheme === "light" ? "#222222" : "#ddd" }}
          target="_blank"
          href={etherscanLink}
          rel="noopener noreferrer"
        >
          {displayAddress}
        </a>
      </Text>
    );
  }

  return (
    <span>
      <span style={{ verticalAlign: "middle" }}>
        <Blockies seed={address.toLowerCase()} size={8} scale={props.fontSize ? props.fontSize / 7 : 4} />
      </span>
      <span style={{ verticalAlign: "middle", paddingLeft: 5, fontSize: props.fontSize ? props.fontSize : 28 }}>
        {text}
      </span>
    </span>
  );
}<|MERGE_RESOLUTION|>--- conflicted
+++ resolved
@@ -2,11 +2,7 @@
 import React from "react";
 import Blockies from "react-blockies";
 import { useThemeSwitcher } from "react-css-theme-switcher";
-<<<<<<< HEAD
-import { useLookupAddress } from "eth-hooks";
-=======
 import { useLookupAddress } from "eth-hooks/dapps/ens";
->>>>>>> 7f39219d
 
 // changed value={address} to address={address}
 
