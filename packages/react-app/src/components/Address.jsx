import { Skeleton, Typography } from "antd";
import React from "react";
import Blockies from "react-blockies";
<<<<<<< HEAD
import { useLookupAddress } from "../hooks";
import { QRPunkBlockie } from ".";
import { useThemeSwitcher } from "react-css-theme-switcher";
=======
import { useThemeSwitcher } from "react-css-theme-switcher";
import { useLookupAddress } from "eth-hooks/dapps/ens";
>>>>>>> c416428e

// changed value={address} to address={address}

/*
  ~ What it does? ~

  Displays an address with a blockie image and option to copy address

  ~ How can I use? ~

  <Address
    address={address}
    ensProvider={mainnetProvider}
    blockExplorer={blockExplorer}
    fontSize={fontSize}
  />

  ~ Features ~

  - Provide ensProvider={mainnetProvider} and your address will be replaced by ENS name
              (ex. "0xa870" => "user.eth")
  - Provide blockExplorer={blockExplorer}, click on address and get the link
              (ex. by default "https://etherscan.io/" or for xdai "https://blockscout.com/poa/xdai/")
  - Provide fontSize={fontSize} to change the size of address text
*/

const { Text } = Typography;

const blockExplorerLink = (address, blockExplorer) =>
  `${blockExplorer || "https://etherscan.io/"}${"address/"}${address}`;

export default function Address(props) {
  const address = props.value || props.address;

  const ens = useLookupAddress(props.ensProvider, address);

  const { currentTheme } = useThemeSwitcher();

  if (!address) {
    return (
      <span>
        <Skeleton avatar paragraph={{ rows: 1 }} />
      </span>
    );
  }

  let displayAddress = address.substr(0, 6);

  const ensSplit = ens && ens.split(".");
  const validEnsCheck = ensSplit && ensSplit[ensSplit.length - 1] === "eth";

  if (validEnsCheck) {
    displayAddress = ens;
  } else if (props.size === "short") {
    displayAddress += "..." + address.substr(-4);
  } else if (props.size === "long") {
    displayAddress = address;
  }

  const etherscanLink = blockExplorerLink(address, props.blockExplorer);
  if (props.minimized) {
    return (
      <span style={{ verticalAlign: "middle" }}>
        <a
          style={{ color: currentTheme === "light" ? "#222222" : "#ddd" }}
          target="_blank"
          href={etherscanLink}
          rel="noopener noreferrer"
        >
          <Blockies seed={address.toLowerCase()} size={8} scale={2} />
        </a>
      </span>
    );
  }

  let text;
  if (props.onChange) {
    text = (
      <Text editable={{ onChange: props.onChange }} copyable={{ text: address }}>
        <a
          style={{ color: currentTheme === "light" ? "#222222" : "#ddd" }}
          target="_blank"
          href={etherscanLink}
          rel="noopener noreferrer"
        >
          {displayAddress}
        </a>
      </Text>
    );
  } else {
    text = (
      <Text copyable={{ text: address }}>
        <a
          style={{ color: currentTheme === "light" ? "#222222" : "#ddd" }}
          target="_blank"
          href={etherscanLink}
          rel="noopener noreferrer"
        >
          {displayAddress}
        </a>
      </Text>
    );
  }

  return (
    <span>
      {props.punkBlockie?
        <span style={{ verticalAlign: "middle", position:"relative" }}>
          <div style={{position:"absolute",left:-213,top:-68}}>
            <QRPunkBlockie withQr={false} address={address.toLowerCase()} scale={0.4} />
          </div>
        </span>
        :<span style={{ verticalAlign: "middle" }}>
          <Blockies seed={address.toLowerCase()} size={8} scale={props.fontSize?props.fontSize/7:4} />
        </span>
      }
      <span style={{ verticalAlign: "middle", paddingLeft: 5, fontSize: props.fontSize?props.fontSize:28 }}>{text}</span>
    </span>
  );
}<|MERGE_RESOLUTION|>--- conflicted
+++ resolved
@@ -1,14 +1,10 @@
 import { Skeleton, Typography } from "antd";
 import React from "react";
 import Blockies from "react-blockies";
-<<<<<<< HEAD
 import { useLookupAddress } from "../hooks";
 import { QRPunkBlockie } from ".";
 import { useThemeSwitcher } from "react-css-theme-switcher";
-=======
 import { useThemeSwitcher } from "react-css-theme-switcher";
-import { useLookupAddress } from "eth-hooks/dapps/ens";
->>>>>>> c416428e
 
 // changed value={address} to address={address}
 
