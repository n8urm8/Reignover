import React from "react";
import { Address } from "..";

const { utils } = require("ethers");

const tryToDisplay = thing => {
  if (thing && thing.toNumber) {
    try {
      return thing.toNumber();
    } catch (e) {
<<<<<<< HEAD
      return "Ξ" + utils.formatUnits(thing, "ether");
    }
  }
  if (thing && thing.indexOf && thing.indexOf("0x") === 0 && thing.length === 42) {
=======
      return "Ξ" + formatUnits(thing, "ether");
    }
  }
  if (
    thing &&
    thing.indexOf &&
    thing.indexOf("0x") == 0 &&
    thing.length == 42
  ) {
>>>>>>> 203e7ef7
    return <Address address={thing} fontSize={22} />;
  }
  return JSON.stringify(thing);
};

export default tryToDisplay;<|MERGE_RESOLUTION|>--- conflicted
+++ resolved
@@ -8,12 +8,6 @@
     try {
       return thing.toNumber();
     } catch (e) {
-<<<<<<< HEAD
-      return "Ξ" + utils.formatUnits(thing, "ether");
-    }
-  }
-  if (thing && thing.indexOf && thing.indexOf("0x") === 0 && thing.length === 42) {
-=======
       return "Ξ" + formatUnits(thing, "ether");
     }
   }
@@ -23,7 +17,6 @@
     thing.indexOf("0x") == 0 &&
     thing.length == 42
   ) {
->>>>>>> 203e7ef7
     return <Address address={thing} fontSize={22} />;
   }
   return JSON.stringify(thing);
