/* eslint-disable jsx-a11y/click-events-have-key-events */
/* eslint-disable jsx-a11y/no-static-element-interactions */
/* eslint-disable jsx-a11y/accessible-emoji */
import React, { useState } from "react";
import { BigNumber } from "@ethersproject/bignumber";
import { Row, Col, Input, Divider, Tooltip, Button } from "antd";
import { Transactor } from "../../helpers";
import tryToDisplay from "./utils";
const { utils } = require("ethers");


export default function FunctionForm({ contractFunction, functionInfo, provider, gasPrice, triggerRefresh }) {
  const [form, setForm] = useState({});
  const [txValue, setTxValue] = useState();
  const [returnValue, setReturnValue] = useState();

  const tx = Transactor(provider, gasPrice);



  let inputIndex = 0;
  const inputs = functionInfo.inputs.map(input => {

    const key = functionInfo.name + "_" + input.name + "_" + input.type + "_" + inputIndex++

    let buttons = ""
    if (input.type === "bytes32") {
      buttons = (
        <Tooltip placement="right" title={"to bytes32"}>
          <div
            type="dashed"
            style={{ cursor: "pointer" }}
            onClick={async () => {
              if (utils.isHexString(form[key])) {
                const formUpdate = { ...form };
                formUpdate[key] = utils.parseBytes32String(form[key]);
                setForm(formUpdate);
              } else {
                const formUpdate = { ...form };
                formUpdate[key] = utils.formatBytes32String(form[key]);
                setForm(formUpdate);
              }
            }}
          >
            #️⃣
            </div>
        </Tooltip>
      )
    } else if (input.type === "bytes") {
      buttons = (
        <Tooltip placement="right" title={"to hex"}>
          <div
            type="dashed"
            style={{ cursor: "pointer" }}
            onClick={async () => {
              if (utils.isHexString(form[key])) {
                const formUpdate = { ...form };
                formUpdate[key] = utils.toUtf8String(form[key]);
                setForm(formUpdate);
              } else {
                const formUpdate = { ...form };
                formUpdate[key] = utils.hexlify(utils.toUtf8Bytes(form[key]))
                setForm(formUpdate);
              }
            }}
          >
            #️⃣
            </div>
        </Tooltip>
      )
    }




    return (
      <div style={{ margin: 2 }} key={key}>
        <Input
          size="large"
          placeholder={input.name ? input.type + " " + input.name : input.type}
          autoComplete="off"
          value={form[key]}
          name={key}
          onChange={(event) => {
            const formUpdate = { ...form };
            formUpdate[event.target.name] = event.target.value;
            setForm(formUpdate);
          }}
          suffix={buttons}
        />
      </div>
    )
  });

  const txValueInput = (
    <div style={{ margin: 2 }} key={"txValueInput"}>
      <Input
        placeholder="transaction value"
        onChange={e => setTxValue(e.target.value)}
        value={txValue}
        addonAfter={
          <div>
            <Row>
              <Col span={16}>
                <Tooltip placement="right" title={" * 10^18 "}>
                  <div
                    type="dashed"
                    style={{ cursor: "pointer" }}
                    onClick={async () => {
                      let floatValue = parseFloat(txValue)
                      if(floatValue) setTxValue("" + floatValue * 10 ** 18);
                    }}
                  >
                    ✳️
                  </div>
                </Tooltip>
              </Col>
              <Col span={16}>
                <Tooltip placement="right" title={"number to hex"}>
                  <div
                    type="dashed"
                    style={{ cursor: "pointer" }}
                    onClick={async () => {
                      setTxValue(BigNumber.from(txValue).toHexString());
                    }}
                  >
                    #️⃣
                </div>
                </Tooltip>
              </Col>
            </Row>
          </div>
        }
      />
    </div>
  );

  if (functionInfo.payable) {
    inputs.push(txValueInput);
  }

  const buttonIcon = functionInfo.type === "call" ? <Button style={{ marginLeft: -32 }}>Read📡</Button> : <Button style={{ marginLeft: -32 }}>Send💸</Button>;
  inputs.push(
    <div style={{ cursor: "pointer", margin: 2 }} key={"goButton"}>
      <Input
        onChange={e => setReturnValue(e.target.value)}
        defaultValue=""
        bordered={false}
        disabled={true}
        value={returnValue}
        suffix={
          <div
            style={{ width: 50, height: 30, margin: 0 }}
            type="default"
            onClick={async () => {
              let innerIndex = 0
              const args = functionInfo.inputs.map((input) => {
                const key = functionInfo.name + "_" + input.name + "_" + input.type + "_" + innerIndex++
                let value = form[key]
                if(input.baseType=="array"){
                  value = JSON.parse(value)
                } else if(input.type === "bool"){
                  if(value==='true' || value==='1' || value ==="0x1"|| value ==="0x01"|| value ==="0x0001"){
                    value = 1;
                  }else{
                    value = 0;
                  }
                }
                return value
              });

<<<<<<< HEAD
              const overrides = {};
              if (txValue) {
                overrides.value = txValue; // ethers.utils.parseEther()
=======
              let result
              if(functionInfo.stateMutability === "view"||functionInfo.stateMutability === "pure"){
                const returned = await contractFunction(...args)
                result = tryToDisplay(returned);
              }else{
                const overrides = {};
                if (txValue) {
                  overrides.value = txValue; // ethers.utils.parseEther()
                }

                // console.log("Running with extras",extras)
                const returned = await tx(contractFunction(...args, overrides));
                result = tryToDisplay(returned);
>>>>>>> 3d3d1758
              }

              // console.log("Running with extras",extras)
              const returned = await tx(contractFunction(...args, overrides));
              const result = tryToDisplay(returned);

              console.log("SETTING RESULT:", result);
              setReturnValue(result);
              triggerRefresh(true);
            }}
          >
            {buttonIcon}
          </div>
        }
      />
    </div>,
  );

  return (
    <div>
      <Row>
        <Col
          span={8}
          style={{
            textAlign: "right",
            opacity: 0.333,
            paddingRight: 6,
            fontSize: 24,
          }}
        >
          {functionInfo.name}
        </Col>
        <Col span={16}>{inputs}</Col>
      </Row>
      <Divider />
    </div>
  );
}<|MERGE_RESOLUTION|>--- conflicted
+++ resolved
@@ -169,25 +169,9 @@
                 return value
               });
 
-<<<<<<< HEAD
               const overrides = {};
               if (txValue) {
                 overrides.value = txValue; // ethers.utils.parseEther()
-=======
-              let result
-              if(functionInfo.stateMutability === "view"||functionInfo.stateMutability === "pure"){
-                const returned = await contractFunction(...args)
-                result = tryToDisplay(returned);
-              }else{
-                const overrides = {};
-                if (txValue) {
-                  overrides.value = txValue; // ethers.utils.parseEther()
-                }
-
-                // console.log("Running with extras",extras)
-                const returned = await tx(contractFunction(...args, overrides));
-                result = tryToDisplay(returned);
->>>>>>> 3d3d1758
               }
 
               // console.log("Running with extras",extras)
