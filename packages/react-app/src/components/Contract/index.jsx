--- conflicted
+++ resolved
@@ -11,10 +11,6 @@
     <div style={{ padding: 32 }}>
       You need to run{" "}
       <span
-<<<<<<< HEAD
-        className="highlight"
-        style={{ marginLeft: 4, /* backgroundColor: "#f1f1f1", */ padding: 4, borderRadius: 4, fontWeight: "bolder" }}
-=======
         style={{
           marginLeft: 4,
           backgroundColor: "#f1f1f1",
@@ -22,16 +18,11 @@
           borderRadius: 4,
           fontWeight: "bolder"
         }}
->>>>>>> 203e7ef7
       >
         yarn run chain
       </span>{" "}
       and{" "}
       <span
-<<<<<<< HEAD
-        className="highlight"
-        style={{ marginLeft: 4, /* backgroundColor: "#f1f1f1", */ padding: 4, borderRadius: 4, fontWeight: "bolder" }}
-=======
         style={{
           marginLeft: 4,
           backgroundColor: "#f1f1f1",
@@ -39,7 +30,6 @@
           borderRadius: 4,
           fontWeight: "bolder"
         }}
->>>>>>> 203e7ef7
       >
         yarn run deploy
       </span>{" "}
@@ -51,10 +41,6 @@
       </span>
       Warning: You might need to run
       <span
-<<<<<<< HEAD
-        className="highlight"
-        style={{ marginLeft: 4, /* backgroundColor: "#f1f1f1", */ padding: 4, borderRadius: 4, fontWeight: "bolder" }}
-=======
         style={{
           marginLeft: 4,
           backgroundColor: "#f1f1f1",
@@ -62,7 +48,6 @@
           borderRadius: 4,
           fontWeight: "bolder"
         }}
->>>>>>> 203e7ef7
       >
         yarn run deploy
       </span>{" "}
@@ -71,13 +56,9 @@
   </div>
 );
 
-<<<<<<< HEAD
-const isQueryable = fn => (fn.stateMutability === "view" || fn.stateMutability === "pure") && fn.inputs.length === 0;
-=======
 const isQueryable = fn =>
   (fn.stateMutability === "view" || fn.stateMutability === "pure") &&
   fn.inputs.length === 0;
->>>>>>> 203e7ef7
 
 export default function Contract({
   customContract,
@@ -88,17 +69,9 @@
   name,
   show,
   price,
-<<<<<<< HEAD
-  blockExplorer,
-  chainId,
-  contractConfig,
-}) {
-  const contracts = useContractLoader(provider, contractConfig, chainId);
-=======
   blockExplorer
 }) {
   const contracts = useContractLoader(provider);
->>>>>>> 203e7ef7
   let contract;
   if (!customContract) {
     contract = contracts ? contracts[name] : "";
@@ -109,46 +82,6 @@
   const address = contract ? contract.address : "";
   const contractIsDeployed = useContractExistsAtAddress(provider, address);
 
-<<<<<<< HEAD
-  const displayedContractFunctions = useMemo(() => {
-    const results = contract
-      ? Object.entries(contract.interface.functions).filter(
-          fn => fn[1]["type"] === "function" && !(show && show.indexOf(fn[1]["name"]) < 0),
-        )
-      : [];
-    return results;
-  }, [contract, show]);
-
-  const [refreshRequired, triggerRefresh] = useState(false);
-  const contractDisplay = displayedContractFunctions.map(contractFuncInfo => {
-    const contractFunc =
-      contractFuncInfo[1].stateMutability === "view" || contractFuncInfo[1].stateMutability === "pure"
-        ? contract[contractFuncInfo[0]]
-        : contract.connect(signer)[contractFuncInfo[0]];
-
-    if (typeof contractFunc === "function") {
-      if (isQueryable(contractFuncInfo[1])) {
-        // If there are no inputs, just display return value
-        return (
-          <DisplayVariable
-            key={contractFuncInfo[1].name}
-            contractFunction={contractFunc}
-            functionInfo={contractFuncInfo[1]}
-            refreshRequired={refreshRequired}
-            triggerRefresh={triggerRefresh}
-          />
-        );
-      }
-
-      // If there are inputs, display a form to allow users to provide these
-      return (
-        <FunctionForm
-          key={"FF" + contractFuncInfo[0]}
-          contractFunction={contractFunc}
-          functionInfo={contractFuncInfo[1]}
-          provider={provider}
-          gasPrice={gasPrice}
-=======
   const displayedContractFunctions = useMemo(
     () =>
       contract
@@ -169,14 +102,10 @@
           contractFunction={contract[fn.name]}
           functionInfo={fn}
           refreshRequired={refreshRequired}
->>>>>>> 203e7ef7
           triggerRefresh={triggerRefresh}
         />
       );
     }
-<<<<<<< HEAD
-    return null;
-=======
     // If there are inputs, display a form to allow users to provide these
     return (
       <FunctionForm
@@ -192,7 +121,6 @@
         triggerRefresh={triggerRefresh}
       />
     );
->>>>>>> 203e7ef7
   });
 
   return (
