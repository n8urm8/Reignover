import { Col, Divider, Row } from "antd";
import React, { useCallback, useEffect, useState } from "react";
import tryToDisplay from "./utils";

<<<<<<< HEAD
const DisplayVariable = ({ contractFunction, functionInfo, refreshRequired, triggerRefresh }) => {
=======
const DisplayVariable = ({
  contractFunction,
  functionInfo,
  refreshRequired,
  triggerRefresh
}) => {
>>>>>>> 203e7ef7
  const [variable, setVariable] = useState("");

  const refresh = useCallback(async () => {
    try {
      const funcResponse = await contractFunction();
      setVariable(funcResponse);
      triggerRefresh(false);
    } catch (e) {
      console.log(e);
    }
  }, [setVariable, contractFunction, triggerRefresh]);

  useEffect(() => {
    refresh();
  }, [refresh, refreshRequired, contractFunction]);

  return (
    <div>
      <Row>
        <Col
          span={8}
          style={{
            textAlign: "right",
            opacity: 0.333,
            paddingRight: 6,
            fontSize: 24
          }}
        >
          {functionInfo.name}
        </Col>
        <Col span={14}>
          <h2>{tryToDisplay(variable)}</h2>
        </Col>
        <Col span={2}>
          <h2>
            <a href="#" onClick={refresh}>
              🔄
            </a>
          </h2>
        </Col>
      </Row>
      <Divider />
    </div>
  );
};

export default DisplayVariable;<|MERGE_RESOLUTION|>--- conflicted
+++ resolved
@@ -2,16 +2,12 @@
 import React, { useCallback, useEffect, useState } from "react";
 import tryToDisplay from "./utils";
 
-<<<<<<< HEAD
-const DisplayVariable = ({ contractFunction, functionInfo, refreshRequired, triggerRefresh }) => {
-=======
 const DisplayVariable = ({
   contractFunction,
   functionInfo,
   refreshRequired,
   triggerRefresh
 }) => {
->>>>>>> 203e7ef7
   const [variable, setVariable] = useState("");
 
   const refresh = useCallback(async () => {
