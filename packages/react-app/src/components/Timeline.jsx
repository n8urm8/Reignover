import { DownloadOutlined, EditOutlined, SendOutlined } from "@ant-design/icons";
import { Timeline, Typography } from "antd";
import React from "react";
import Blockies from "react-blockies";
<<<<<<< HEAD
=======
import { Timeline, Typography } from "antd";
import {
  SendOutlined,
  DownloadOutlined,
  EditOutlined
} from "@ant-design/icons";
>>>>>>> 203e7ef7

const { Text } = Typography;

// displays a timeline for scaffold-eth usage

export default function TimelineDisplay(props) {
  return (
    <Timeline mode="right">
      <Timeline.Item dot="💾">
        <Text delete>
          Clone and Install from the{" "}
          <a
            target="_blank"
            rel="noopener noreferrer"
            href="https://github.com/austintgriffith/scaffold-eth"
          >
            github repo
          </a>
        </Text>
      </Timeline.Item>

      <Timeline.Item dot="⚛️">
        <Text delete>
          Start your frontend app with: <Text strong>yarn start</Text>
        </Text>
      </Timeline.Item>

      <Timeline.Item dot="⛓">
        <Text delete={props.chainIsUp}>
          Start your local blockchain with: <Text strong>yarn run chain</Text>{" "}
          (and refresh)
        </Text>
      </Timeline.Item>

      <Timeline.Item dot="📝">
        <Text delete={props.hasOwner}>
          Compile and deploy your smart contract:{" "}
          <Text strong>yarn run deploy</Text>
        </Text>
      </Timeline.Item>

      <Timeline.Item dot="🤡">
        <Text delete={props.isNotSmoort}>
          Fix error in <Text code>SmartContractWallet.sol</Text> then:{" "}
          <Text strong>yarn run deploy</Text>
        </Text>
      </Timeline.Item>

      <Timeline.Item
        dot={<SendOutlined style={{ fontSize: "16px" }} />}
        color={props.hasEther ? "green" : "blue"}
      >
        <Text delete={props.hasEther}>
          Send test ether to your{" "}
          <Blockies
            seed={(props.address ? props.address : "").toLowerCase()}
            size={8}
            scale={2}
          />{" "}
          address using (bottom left) faucet
        </Text>
      </Timeline.Item>

      <Timeline.Item
        dot={<DownloadOutlined style={{ fontSize: "16px" }} />}
        color={props.contractHasEther ? "green" : "blue"}
      >
        <Text delete={props.contractHasEther}>
          Deposit some funds into your{" "}
          <Blockies
            seed={(props.contractAddress
              ? props.contractAddress
              : ""
            ).toLowerCase()}
            size={8}
            scale={2}
          />{" "}
          smart contract wallet
        </Text>
      </Timeline.Item>

      <Timeline.Item
        dot={<EditOutlined style={{ fontSize: "16px" }} />}
        color={props.amOwnerOfContract ? "green" : "blue"}
      >
        <Text delete={props.amOwnerOfContract}>
          Set <b>owner</b> of your{" "}
          <Blockies
            seed={(props.contractAddress
              ? props.contractAddress
              : ""
            ).toLowerCase()}
            size={8}
            scale={2}
          />{" "}
          smart contract wallet to your{" "}
          <Blockies
            seed={(props.address ? props.address : "").toLowerCase()}
            size={8}
            scale={2}
          />{" "}
          address
        </Text>
      </Timeline.Item>

      <Timeline.Item dot="☢️">
        <Text>
          Yikes, anyone can take ownership of{" "}
          <Text code>SmartContractWallet.sol</Text>
        </Text>
      </Timeline.Item>

      <Timeline.Item dot="🔬">
        <Text>
          Test your contract with <Text code>buidler/test/myTest.js</Text> then:
          <Text strong>yarn run test</Text>
        </Text>
      </Timeline.Item>

      <Timeline.Item dot="🚀">
        <Text>
          Build something awesome with 🏗{" "}
          <a href="https://github.com/austintgriffith/scaffold-eth">
            scaffold-eth
          </a>{" "}
          and{" "}
          <a
            target="_blank"
            rel="noopener noreferrer"
            href="https://twitter.com/austingriffith"
          >
            @ me
          </a>
          !
        </Text>
      </Timeline.Item>

      <Timeline.Item dot="📖">
        <Text>
          Read more about{" "}
          <a
            target="_blank"
            rel="noopener noreferrer"
            href="https://ethereum.org/developers"
          >
            Ethereum
          </a>
          ,{" "}
          <a
            target="_blank"
            rel="noopener noreferrer"
            href="https://solidity.readthedocs.io/en/develop/contracts.html"
          >
            Solidity
          </a>
          , and{" "}
          <a
            target="_blank"
            rel="noopener noreferrer"
            href="https://buidler.dev/tutorial"
          >
            Buidler
          </a>
        </Text>
      </Timeline.Item>
    </Timeline>
  );
}<|MERGE_RESOLUTION|>--- conflicted
+++ resolved
@@ -2,15 +2,12 @@
 import { Timeline, Typography } from "antd";
 import React from "react";
 import Blockies from "react-blockies";
-<<<<<<< HEAD
-=======
 import { Timeline, Typography } from "antd";
 import {
   SendOutlined,
   DownloadOutlined,
   EditOutlined
 } from "@ant-design/icons";
->>>>>>> 203e7ef7
 
 const { Text } = Typography;
 
