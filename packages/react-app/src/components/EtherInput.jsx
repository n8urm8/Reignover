--- conflicted
+++ resolved
@@ -93,15 +93,9 @@
       onChange={async e => {
         const newValue = e.target.value;
         if (mode === "USD") {
-<<<<<<< HEAD
           const possibleNewValue = parseFloat(newValue)
           if(possibleNewValue){
             const ethValue = parseFloat(possibleNewValue / props.price).toFixed(15);
-=======
-          const possibleNewValue = parseFloat(newValue);
-          if (possibleNewValue) {
-            const ethValue = possibleNewValue / props.price;
->>>>>>> 6d902a27
             setValue(ethValue);
             if (typeof props.onChange === "function") {
               props.onChange(ethValue);
