--- conflicted
+++ resolved
@@ -121,13 +121,8 @@
     <div>
       {scanner}
       <Input
-<<<<<<< HEAD
-        id="0xAddress" // name it something other than address for auto fill doxxing
-        name="0xAddress" // name it something other than address for auto fill doxxing
-=======
         id={"0xAddress"} //name it something other than address for auto fill doxxing
         name={"0xAddress"} //name it something other than address for auto fill doxxing
->>>>>>> 203e7ef7
         autoComplete="off"
         autoFocus={props.autoFocus}
         placeholder={props.placeholder ? props.placeholder : "address"}
