import { Button } from "antd";
import React from "react";
import { useThemeSwitcher } from "react-css-theme-switcher";
import Address from "./Address";
import Balance from "./Balance";
import Wallet from "./Wallet";

/*
  ~ What it does? ~

  Displays an Address, Balance, and Wallet as one Account component,
  also allows users to log in to existing accounts and log out

  ~ How can I use? ~

  <Account
    address={address}
    localProvider={localProvider}
    userProvider={userProvider}
    mainnetProvider={mainnetProvider}
    price={price}
    web3Modal={web3Modal}
    loadWeb3Modal={loadWeb3Modal}
    logoutOfWeb3Modal={logoutOfWeb3Modal}
    blockExplorer={blockExplorer}
  />

  ~ Features ~

  - Provide address={address} and get balance corresponding to the given address
  - Provide localProvider={localProvider} to access balance on local network
  - Provide userProvider={userProvider} to display a wallet
  - Provide mainnetProvider={mainnetProvider} and your address will be replaced by ENS name
              (ex. "0xa870" => "user.eth")
  - Provide price={price} of ether and get your balance converted to dollars
  - Provide web3Modal={web3Modal}, loadWeb3Modal={loadWeb3Modal}, logoutOfWeb3Modal={logoutOfWeb3Modal}
              to be able to log in/log out to/from existing accounts
  - Provide blockExplorer={blockExplorer}, click on address and get the link
              (ex. by default "https://etherscan.io/" or for xdai "https://blockscout.com/poa/xdai/")
*/

export default function Account({
  address,
  userProvider,
  localProvider,
  mainnetProvider,
  price,
  minimized,
  web3Modal,
  loadWeb3Modal,
  logoutOfWeb3Modal,
  blockExplorer,
}) {
  const modalButtons = [];
  if (web3Modal) {
    if (web3Modal.cachedProvider) {
      modalButtons.push(
        <Button
          key="logoutbutton"
          style={{ verticalAlign: "top", marginLeft: 8, marginTop: 4 }}
          shape="round"
          size="large"
          onClick={logoutOfWeb3Modal}
        >
          logout
        </Button>,
      );
    } else {
      modalButtons.push(
        <Button
          key="loginbutton"
          style={{ verticalAlign: "top", marginLeft: 8, marginTop: 4 }}
          shape="round"
          size="large"
          /* type={minimized ? "default" : "primary"}     too many people just defaulting to MM and having a bad time */
          onClick={loadWeb3Modal}
        >
          connect
        </Button>,
      );
    }
  }

  const { currentTheme } = useThemeSwitcher();

  const display = minimized ? (
    ""
  ) : (
    <span>
<<<<<<< HEAD
      {address ? <Address punkBlockie={true} address={address} ensProvider={mainnetProvider} blockExplorer={blockExplorer} /> : "Connecting..."}
=======
      {address ? (
        <Address address={address} ensProvider={mainnetProvider} blockExplorer={blockExplorer} />
      ) : (
        "Connecting..."
      )}
>>>>>>> 6d902a27
      <Balance address={address} provider={localProvider} price={price} />
      <Wallet
        address={address}
        provider={userProvider}
        ensProvider={mainnetProvider}
        price={price}
        color={currentTheme === "light" ? "#1890ff" : "#2caad9"}
      />
    </span>
  );

  return (
    <div>
      {display}
      {modalButtons}
    </div>
  );
}<|MERGE_RESOLUTION|>--- conflicted
+++ resolved
@@ -87,15 +87,7 @@
     ""
   ) : (
     <span>
-<<<<<<< HEAD
       {address ? <Address punkBlockie={true} address={address} ensProvider={mainnetProvider} blockExplorer={blockExplorer} /> : "Connecting..."}
-=======
-      {address ? (
-        <Address address={address} ensProvider={mainnetProvider} blockExplorer={blockExplorer} />
-      ) : (
-        "Connecting..."
-      )}
->>>>>>> 6d902a27
       <Balance address={address} provider={localProvider} price={price} />
       <Wallet
         address={address}
