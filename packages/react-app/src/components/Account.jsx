import React from "react";
import { Button, Tooltip } from "antd";
import Address from "./Address";
import Balance from "./Balance";
import Wallet from "./Wallet";
<<<<<<< HEAD
import { LoginOutlined , LogoutOutlined } from "@ant-design/icons";
=======
import { useThemeSwitcher } from "react-css-theme-switcher";

>>>>>>> 4d9cb7a7
/*
  ~ What it does? ~

  Displays an Address, Balance, and Wallet as one Account component,
  also allows users to log in to existing accounts and log out

  ~ How can I use? ~

  <Account
    address={address}
    localProvider={localProvider}
    userProvider={userProvider}
    mainnetProvider={mainnetProvider}
    price={price}
    web3Modal={web3Modal}
    loadWeb3Modal={loadWeb3Modal}
    logoutOfWeb3Modal={logoutOfWeb3Modal}
    blockExplorer={blockExplorer}
  />

  ~ Features ~

  - Provide address={address} and get balance corresponding to the given address
  - Provide localProvider={localProvider} to access balance on local network
  - Provide userProvider={userProvider} to display a wallet
  - Provide mainnetProvider={mainnetProvider} and your address will be replaced by ENS name
              (ex. "0xa870" => "user.eth")
  - Provide price={price} of ether and get your balance converted to dollars
  - Provide web3Modal={web3Modal}, loadWeb3Modal={loadWeb3Modal}, logoutOfWeb3Modal={logoutOfWeb3Modal}
              to be able to log in/log out to/from existing accounts
  - Provide blockExplorer={blockExplorer}, click on address and get the link
              (ex. by default "https://etherscan.io/" or for xdai "https://blockscout.com/poa/xdai/")
*/

export default function Account({
  address,
  userProvider,
  localProvider,
  mainnetProvider,
  price,
  minimized,
  web3Modal,
  loadWeb3Modal,
  logoutOfWeb3Modal,
  blockExplorer,
}) {
  const modalButtons = [];
  if (web3Modal) {
    if (web3Modal.cachedProvider) {
      modalButtons.push(
        <span style={{ verticalAlign: "middle", paddingLeft: 16, fontSize: 32 }}>
          <Tooltip title="Disconnect Wallet">
            <LogoutOutlined key="logoutbutton" onClick={logoutOfWeb3Modal} />
          </Tooltip>
        </span>
      );
    } else {
      modalButtons.push(
        <span style={{ verticalAlign: "middle", paddingLeft: 16, fontSize: 32 }}>
          <Tooltip title="Connect Wallet">
            <LoginOutlined key="loginbutton" onClick={loadWeb3Modal} />
          </Tooltip>
        </span>
      );
    }
  }

<<<<<<< HEAD
=======
  const { currentTheme } = useThemeSwitcher();

  const display = minimized ? (
    ""
  ) : (
    <span>
      {address ? <Address address={address} ensProvider={mainnetProvider} blockExplorer={blockExplorer} /> : "Connecting..."}
      <Balance address={address} provider={localProvider} price={price} />
      <Wallet address={address} provider={userProvider} ensProvider={mainnetProvider} price={price} color={currentTheme == "light" ? "#1890ff" : "#2caad9"} />
    </span>
  );
>>>>>>> 4d9cb7a7

  return (
    <>
      {modalButtons}
    </>
  );
}<|MERGE_RESOLUTION|>--- conflicted
+++ resolved
@@ -3,12 +3,9 @@
 import Address from "./Address";
 import Balance from "./Balance";
 import Wallet from "./Wallet";
-<<<<<<< HEAD
 import { LoginOutlined , LogoutOutlined } from "@ant-design/icons";
-=======
 import { useThemeSwitcher } from "react-css-theme-switcher";
 
->>>>>>> 4d9cb7a7
 /*
   ~ What it does? ~
 
@@ -76,8 +73,6 @@
     }
   }
 
-<<<<<<< HEAD
-=======
   const { currentTheme } = useThemeSwitcher();
 
   const display = minimized ? (
@@ -89,7 +84,6 @@
       <Wallet address={address} provider={userProvider} ensProvider={mainnetProvider} price={price} color={currentTheme == "light" ? "#1890ff" : "#2caad9"} />
     </span>
   );
->>>>>>> 4d9cb7a7
 
   return (
     <>
