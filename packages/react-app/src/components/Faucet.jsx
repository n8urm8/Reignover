--- conflicted
+++ resolved
@@ -1,10 +1,6 @@
 import { SendOutlined } from "@ant-design/icons";
 import { Button, Input, Tooltip } from "antd";
-<<<<<<< HEAD
-// import { useLookupAddress } from "eth-hooks/dapps/ens";
-=======
 import { useLookupAddress } from "eth-hooks";
->>>>>>> 1e56b6c3
 import React, { useCallback, useState, useEffect } from "react";
 import Blockies from "react-blockies";
 import { Transactor } from "../helpers";
@@ -44,20 +40,6 @@
   const [address, setAddress] = useState();
   const [faucetAddress, setFaucetAddress] = useState();
 
-<<<<<<< HEAD
-  const { price, placeholder, localProvider, ensProvider, onChange } = props;
-
-  useEffect(() => {
-    const getFaucetAddress = async () => {
-      if (localProvider) {
-        const _faucetAddress = await localProvider.listAccounts();
-        setFaucetAddress(_faucetAddress[0]);
-        //console.log(_faucetAddress);
-      }
-    };
-    getFaucetAddress();
-  }, [localProvider]);
-=======
   useEffect(() => {
     const getFaucetAddress = async () => {
       if (props.localProvider) {
@@ -68,7 +50,6 @@
     };
     getFaucetAddress();
   }, [props.localProvider]);
->>>>>>> 1e56b6c3
 
   let blockie;
   if (address && typeof address.toLowerCase === "function") {
@@ -127,15 +108,9 @@
             />
             <Wallet
               color="#888888"
-<<<<<<< HEAD
-              provider={localProvider}
-              ensProvider={ensProvider}
-              price={price}
-=======
               provider={props.localProvider}
               ensProvider={props.ensProvider}
               price={props.price}
->>>>>>> 1e56b6c3
               address={faucetAddress}
             />
           </Tooltip>
