import { Button } from "antd";
import React from "react";

// added display of 0 instead of NaN if gas price is not provided

/*
  ~ What it does? ~

  Displays gas gauge

  ~ How can I use? ~

  <GasGauge
    gasPrice={gasPrice}
  />

  ~ Features ~

  - Provide gasPrice={gasPrice} and get current gas gauge
*/

export default function GasGauge(props) {
  return (
    <Button
      onClick={() => {
        window.open("https://ethgasstation.info/");
      }}
      size="large"
      shape="round"
    >
      <span style={{ marginRight: 8 }}>
        <span role="img" aria-label="fuelpump">
          ⛽️
        </span>
      </span>
<<<<<<< HEAD
      {typeof props.gasPrice === "undefined" ? 0 : parseInt(props.gasPrice, 10) / 10 ** 9}g
=======
      {parseInt(props.gasPrice, 10) / 10 ** 9}g
>>>>>>> 203e7ef7
    </Button>
  );
}<|MERGE_RESOLUTION|>--- conflicted
+++ resolved
@@ -33,11 +33,7 @@
           ⛽️
         </span>
       </span>
-<<<<<<< HEAD
-      {typeof props.gasPrice === "undefined" ? 0 : parseInt(props.gasPrice, 10) / 10 ** 9}g
-=======
       {parseInt(props.gasPrice, 10) / 10 ** 9}g
->>>>>>> 203e7ef7
     </Button>
   );
 }