--- conflicted
+++ resolved
@@ -1,8 +1,3 @@
-<<<<<<< HEAD
-import { KeyOutlined, QrcodeOutlined, SendOutlined, WalletOutlined } from "@ant-design/icons";
-import { Button, Modal, Spin, Tooltip, Typography } from "antd";
-import { ethers } from "ethers";
-=======
 import React, { useState } from "react";
 import {
   WalletOutlined,
@@ -11,7 +6,6 @@
   KeyOutlined
 } from "@ant-design/icons";
 import { Tooltip, Spin, Modal, Button, Typography } from "antd";
->>>>>>> 203e7ef7
 import QR from "qrcode.react";
 import React, { useState, useEffect } from "react";
 import { Transactor } from "../helpers";
@@ -131,13 +125,8 @@
       </Button>
     );
   } else if (pk) {
-<<<<<<< HEAD
-    const pk = localStorage.getItem("metaPrivateKey");
-    const wallet = new ethers.Wallet(pk);
-=======
     let pk = localStorage.getItem("metaPrivateKey");
     let wallet = new ethers.Wallet(pk);
->>>>>>> 203e7ef7
 
     if (wallet.address !== selectedAddress) {
       display = (
@@ -146,29 +135,12 @@
         </div>
       );
     } else {
-<<<<<<< HEAD
-      const extraPkDisplayAdded = {};
-      const extraPkDisplay = [];
-=======
       let extraPkDisplayAdded = {};
       let extraPkDisplay = [];
->>>>>>> 203e7ef7
       extraPkDisplayAdded[wallet.address] = true;
       extraPkDisplay.push(
         <div style={{ fontSize: 16, padding: 2, backgroundStyle: "#89e789" }}>
           <a href={"/pk#" + pk}>
-<<<<<<< HEAD
-            <Address minimized address={wallet.address} ensProvider={props.ensProvider} /> {wallet.address.substr(0, 6)}
-          </a>
-        </div>,
-      );
-      for (const key in localStorage) {
-        if (key.indexOf("metaPrivateKey_backup") >= 0) {
-          console.log(key);
-          const pastpk = localStorage.getItem(key);
-          const pastwallet = new ethers.Wallet(pastpk);
-          if (!extraPkDisplayAdded[pastwallet.address] /* && selectedAddress!=pastwallet.address */) {
-=======
             <Address
               minimized={true}
               address={wallet.address}
@@ -188,17 +160,10 @@
               pastwallet.address
             ] /*&& selectedAddress!=pastwallet.address*/
           ) {
->>>>>>> 203e7ef7
             extraPkDisplayAdded[pastwallet.address] = true;
             extraPkDisplay.push(
               <div style={{ fontSize: 16 }}>
                 <a href={"/pk#" + pastpk}>
-<<<<<<< HEAD
-                  <Address minimized address={pastwallet.address} ensProvider={props.ensProvider} />{" "}
-                  {pastwallet.address.substr(0, 6)}
-                </a>
-              </div>,
-=======
                   <Address
                     minimized={true}
                     value={pastwallet.address}
@@ -207,7 +172,6 @@
                   {pastwallet.address.substr(0, 6)}
                 </a>
               </div>
->>>>>>> 203e7ef7
             );
           }
         }
@@ -225,32 +189,21 @@
 
           <i>
             Point your camera phone at qr code to open in
-<<<<<<< HEAD
-            <a target="_blank" href={"https://xdai.io/" + pk} rel="noopener noreferrer">
-=======
             <a
               target="_blank"
               href={"https://xdai.io/" + pk}
               rel="noopener noreferrer"
             >
->>>>>>> 203e7ef7
               burner wallet
             </a>
             :
           </i>
           <QR
             value={"https://xdai.io/" + pk}
-<<<<<<< HEAD
-            size="450"
-            level="H"
-            includeMargin
-            renderAs="svg"
-=======
             size={"450"}
             level={"H"}
             includeMargin={true}
             renderAs={"svg"}
->>>>>>> 203e7ef7
             imageSettings={{ excavate: false }}
           />
 
@@ -264,11 +217,6 @@
               {extraPkDisplay}
               <Button
                 onClick={() => {
-<<<<<<< HEAD
-                  const currentPrivateKey = window.localStorage.getItem("metaPrivateKey");
-                  if (currentPrivateKey) {
-                    window.localStorage.setItem("metaPrivateKey_backup" + Date.now(), currentPrivateKey);
-=======
                   let currentPrivateKey = window.localStorage.getItem(
                     "metaPrivateKey"
                   );
@@ -277,7 +225,6 @@
                       "metaPrivateKey_backup" + Date.now(),
                       currentPrivateKey
                     );
->>>>>>> 203e7ef7
                   }
                   const randomWallet = ethers.Wallet.createRandom();
                   const privateKey = randomWallet._signingKey().privateKey;
