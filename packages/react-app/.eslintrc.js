module.exports = {
  env: {
    browser: true
  },
<<<<<<< HEAD
  parser: "babel-eslint",
  // airbnb disabled after upgrade to cra 4 due to errors in our code
  extends: [/*"airbnb"*/ "plugin:prettier/recommended"],
  plugins: [
    /*"babel"*/
  ],
=======
  extends: ["airbnb", "plugin:prettier/recommended", "prettier/react"],
  plugins: ["babel"],
>>>>>>> 203e7ef7
  rules: {
    "prettier/prettier": "warn",
    "prettier/prettier": [
      "warn",
      {
<<<<<<< HEAD
        endOfLine: "auto",
      },
=======
        js: "never",
        jsx: "never",
        ts: "never",
        tsx: "never"
      }
>>>>>>> 203e7ef7
    ],
    "import/prefer-default-export": "off",
    "prefer-destructuring": "off",
    "prefer-template": "off",
    "react/prop-types": "off",
    "react/destructuring-assignment": "off",
    "no-console": "off",
<<<<<<< HEAD
    "jsx-a11y/accessible-emoji": ["off"],
    "jsx-a11y/click-events-have-key-events": ["off"],
    "jsx-a11y/no-static-element-interactions": ["off"],
    "no-underscore-dangle": "off",
    "no-nested-ternary": "off",
    "no-restricted-syntax": "off",
    "no-plusplus": "off",
  },
=======
    "jsx-a11y/accessible-emoji": ["off"]
  }
>>>>>>> 203e7ef7
};<|MERGE_RESOLUTION|>--- conflicted
+++ resolved
@@ -2,32 +2,18 @@
   env: {
     browser: true
   },
-<<<<<<< HEAD
-  parser: "babel-eslint",
-  // airbnb disabled after upgrade to cra 4 due to errors in our code
-  extends: [/*"airbnb"*/ "plugin:prettier/recommended"],
-  plugins: [
-    /*"babel"*/
-  ],
-=======
   extends: ["airbnb", "plugin:prettier/recommended", "prettier/react"],
   plugins: ["babel"],
->>>>>>> 203e7ef7
   rules: {
     "prettier/prettier": "warn",
     "prettier/prettier": [
       "warn",
       {
-<<<<<<< HEAD
-        endOfLine: "auto",
-      },
-=======
         js: "never",
         jsx: "never",
         ts: "never",
         tsx: "never"
       }
->>>>>>> 203e7ef7
     ],
     "import/prefer-default-export": "off",
     "prefer-destructuring": "off",
@@ -35,17 +21,6 @@
     "react/prop-types": "off",
     "react/destructuring-assignment": "off",
     "no-console": "off",
-<<<<<<< HEAD
-    "jsx-a11y/accessible-emoji": ["off"],
-    "jsx-a11y/click-events-have-key-events": ["off"],
-    "jsx-a11y/no-static-element-interactions": ["off"],
-    "no-underscore-dangle": "off",
-    "no-nested-ternary": "off",
-    "no-restricted-syntax": "off",
-    "no-plusplus": "off",
-  },
-=======
     "jsx-a11y/accessible-emoji": ["off"]
   }
->>>>>>> 203e7ef7
 };