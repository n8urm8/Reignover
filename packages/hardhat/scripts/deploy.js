--- conflicted
+++ resolved
@@ -5,10 +5,6 @@
 const { utils } = require("ethers");
 const R = require("ramda");
 
-<<<<<<< HEAD
-
-const main = async () => {
-=======
 /*
 
  _______ _________ _______  _______
@@ -21,7 +17,6 @@
 \_______)   )_(   (_______)|/
 
 This deploy script is no longer in use, but is left for reference purposes!
->>>>>>> 2e2c83c1
 
 scaffold-eth now uses hardhat-deploy to manage deployments, see the /deploy folder
 And learn more here: https://www.npmjs.com/package/hardhat-deploy
@@ -31,7 +26,6 @@
 const main = async () => {
   console.log("\n\n 📡 Deploying...\n");
 
-<<<<<<< HEAD
   // read in all the assets to get their IPFS hash...
   let uploadedAssets = JSON.parse(fs.readFileSync("./uploaded.json"))
   let bytes32Array = []
@@ -45,11 +39,6 @@
 
   // deploy the contract with all the artworks forSale
   const yourCollectible = await deploy("YourCollectible",[ bytes32Array ]) // <-- add in constructor args like line 19 vvvv
-=======
-  const yourContract = await deploy("YourContract"); // <-- add in constructor args like line 19 vvvv
-  // use for local token bridging
-  // const mockToken = await deploy("MockERC20") // <-- add in constructor args like line 19 vvvv
->>>>>>> 2e2c83c1
 
   //const yourContract = await ethers.getContractAt('YourContract', "0xaAC799eC2d00C013f1F11c37E654e59B0429DF6A") //<-- if you want to instantiate a version of a contract at a specific address!
   //const secondContract = await deploy("SecondContract")
