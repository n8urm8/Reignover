/* eslint no-use-before-define: "warn" */
const fs = require("fs");
const chalk = require("chalk");
const { config, ethers } = require("hardhat");
const { utils } = require("ethers");
const R = require("ramda");

const main = async () => {

  console.log("\n\n 📡 Deploying...\n");

  const exampleExternalContract = await deploy("ExampleExternalContract")

<<<<<<< HEAD
  const stakerContract = await deploy("Staker",[ exampleExternalContract.address ]) // <-- add in constructor args like line 16 vvvv

=======
  const yourContract = await deploy("YourContract") // <-- add in constructor args like line 19 vvvv
>>>>>>> f69a5a48

  //const secondContract = await deploy("SecondContract")

  // const exampleToken = await deploy("ExampleToken")
  // const examplePriceOracle = await deploy("ExamplePriceOracle")
  // const smartContractWallet = await deploy("SmartContractWallet",[exampleToken.address,examplePriceOracle.address])



  /*
  //If you want to send value to an address from the deployer
  const deployerWallet = ethers.provider.getSigner()
  await deployerWallet.sendTransaction({
    to: "0x34aA3F359A9D614239015126635CE7732c18fDF3",
    value: ethers.utils.parseEther("0.001")
  })
  */


  /*
  //If you want to send some ETH to a contract on deploy (make your constructor payable!)
  const yourContract = await deploy("YourContract", [], {
  value: ethers.utils.parseEther("0.05")
  });
  */


  /*
  //If you want to link a library into your contract:
  // reference: https://github.com/austintgriffith/scaffold-eth/blob/using-libraries-example/packages/hardhat/scripts/deploy.js#L19
  const yourContract = await deploy("YourContract", [], {}, {
   LibraryName: **LibraryAddress**
  });
  */


  console.log(
    " 💾  Artifacts (address, abi, and args) saved to: ",
    chalk.blue("packages/hardhat/artifacts/"),
    "\n\n"
  );
};

const deploy = async (contractName, _args = [], overrides = {}, libraries = {}) => {
  console.log(` 🛰  Deploying: ${contractName}`);

  const contractArgs = _args || [];
  const contractArtifacts = await ethers.getContractFactory(contractName,{libraries: libraries});
  const deployed = await contractArtifacts.deploy(...contractArgs, overrides);
  const encoded = abiEncodeArgs(deployed, contractArgs);
  fs.writeFileSync(`artifacts/${contractName}.address`, deployed.address);

  console.log(
    " 📄",
    chalk.cyan(contractName),
    "deployed to:",
    chalk.magenta(deployed.address),
  );

  if (!encoded || encoded.length <= 2) return deployed;
  fs.writeFileSync(`artifacts/${contractName}.args`, encoded.slice(2));

  return deployed;
};


// ------ utils -------

// abi encodes contract arguments
// useful when you want to manually verify the contracts
// for example, on Etherscan
const abiEncodeArgs = (deployed, contractArgs) => {
  // not writing abi encoded args if this does not pass
  if (
    !contractArgs ||
    !deployed ||
    !R.hasPath(["interface", "deploy"], deployed)
  ) {
    return "";
  }
  const encoded = utils.defaultAbiCoder.encode(
    deployed.interface.deploy.inputs,
    contractArgs
  );
  return encoded;
};

// checks if it is a Solidity file
const isSolidity = (fileName) =>
  fileName.indexOf(".sol") >= 0 && fileName.indexOf(".swp") < 0 && fileName.indexOf(".swap") < 0;

const readArgsFile = (contractName) => {
  let args = [];
  try {
    const argsFile = `./contracts/${contractName}.args`;
    if (!fs.existsSync(argsFile)) return args;
    args = JSON.parse(fs.readFileSync(argsFile));
  } catch (e) {
    console.log(e);
  }
  return args;
};

main()
  .then(() => process.exit(0))
  .catch((error) => {
    console.error(error);
    process.exit(1);
  });<|MERGE_RESOLUTION|>--- conflicted
+++ resolved
@@ -11,12 +11,8 @@
 
   const exampleExternalContract = await deploy("ExampleExternalContract")
 
-<<<<<<< HEAD
   const stakerContract = await deploy("Staker",[ exampleExternalContract.address ]) // <-- add in constructor args like line 16 vvvv
 
-=======
-  const yourContract = await deploy("YourContract") // <-- add in constructor args like line 19 vvvv
->>>>>>> f69a5a48
 
   //const secondContract = await deploy("SecondContract")
 
