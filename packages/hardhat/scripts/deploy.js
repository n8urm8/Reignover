--- conflicted
+++ resolved
@@ -18,7 +18,6 @@
 
 This deploy script is no longer in use, but is left for reference purposes!
 
-<<<<<<< HEAD
   const yourToken = await deploy("YourToken")
 
   //Todo: deploy the vendor
@@ -33,19 +32,6 @@
   //console.log("\n 🤹  Sending ownership to frontend address...\n")
   //ToDo: change address with your burner wallet address vvvv
   //await vendor.transferOwnership( "0xD75b0609ed51307E13bae0F9394b5f63A7f8b6A1" );
-=======
-scaffold-eth now uses hardhat-deploy to manage deployments, see the /deploy folder
-And learn more here: https://www.npmjs.com/package/hardhat-deploy
-
-*/
-
-const main = async () => {
-  console.log("\n\n 📡 Deploying...\n");
-
-  const yourContract = await deploy("YourContract"); // <-- add in constructor args like line 19 vvvv
-  // use for local token bridging
-  // const mockToken = await deploy("MockERC20") // <-- add in constructor args like line 19 vvvv
->>>>>>> 623f8d7e
 
   //const yourContract = await ethers.getContractAt('YourContract', "0xaAC799eC2d00C013f1F11c37E654e59B0429DF6A") //<-- if you want to instantiate a version of a contract at a specific address!
   //const secondContract = await deploy("SecondContract")
@@ -78,17 +64,6 @@
   });
   */
 
-<<<<<<< HEAD
-=======
-  //If you want to verify your contract on tenderly.co (see setup details in the scaffold-eth README!)
-  /*
-  await tenderlyVerify(
-    {contractName: "YourContract",
-     contractAddress: yourContract.address
-  })
-  */
-
->>>>>>> 623f8d7e
   console.log(
     " 💾  Artifacts (address, abi, and args) saved to: ",
     chalk.blue("packages/hardhat/artifacts/"),
@@ -181,56 +156,9 @@
 };
 
 function sleep(ms) {
-<<<<<<< HEAD
   return new Promise(resolve => setTimeout(resolve, ms));
 }
 
-=======
-  return new Promise((resolve) => setTimeout(resolve, ms));
-}
-
-// If you want to verify on https://tenderly.co/
-const tenderlyVerify = async ({ contractName, contractAddress }) => {
-  let tenderlyNetworks = [
-    "kovan",
-    "goerli",
-    "mainnet",
-    "rinkeby",
-    "ropsten",
-    "matic",
-    "mumbai",
-    "xDai",
-    "POA",
-  ];
-  let targetNetwork = process.env.HARDHAT_NETWORK || config.defaultNetwork;
-
-  if (tenderlyNetworks.includes(targetNetwork)) {
-    console.log(
-      chalk.blue(
-        ` 📁 Attempting tenderly verification of ${contractName} on ${targetNetwork}`
-      )
-    );
-
-    await tenderly.persistArtifacts({
-      name: contractName,
-      address: contractAddress,
-    });
-
-    let verification = await tenderly.verify({
-      name: contractName,
-      address: contractAddress,
-      network: targetNetwork,
-    });
-
-    return verification;
-  } else {
-    console.log(
-      chalk.grey(` 🧐 Contract verification not supported on ${targetNetwork}`)
-    );
-  }
-};
-
->>>>>>> 623f8d7e
 main()
   .then(() => process.exit(0))
   .catch((error) => {
