// deploy/00_deploy_your_contract.js

//const { ethers } = require("hardhat");

module.exports = async ({ getNamedAccounts, deployments }) => {
  const { deploy } = deployments;
  const { deployer } = await getNamedAccounts();
  await deploy("YourCollectible", {
    // Learn more about args here: https://www.npmjs.com/package/hardhat-deploy#deploymentsdeploy
    from: deployer,
    //args: [ "Hello", ethers.utils.parseEther("1.5") ],
    log: true,
  });

  /*
    // Getting a previously deployed contract
    const YourContract = await ethers.getContract("YourContract", deployer);
    await YourContract.setPurpose("Hello");
  
    To take ownership of yourContract using the ownable library uncomment next line and add the 
    address you want to be the owner. 
    // yourContract.transferOwnership(YOUR_ADDRESS_HERE);

    //const yourContract = await ethers.getContractAt('YourContract', "0xaAC799eC2d00C013f1F11c37E654e59B0429DF6A") //<-- if you want to instantiate a version of a contract at a specific address!
  */
<<<<<<< HEAD
};
module.exports.tags = ["YourCollectible"];
=======
>>>>>>> 9dd5acd2

  /*
  //If you want to send value to an address from the deployer
  const deployerWallet = ethers.provider.getSigner()
  await deployerWallet.sendTransaction({
    to: "0x34aA3F359A9D614239015126635CE7732c18fDF3",
    value: ethers.utils.parseEther("0.001")
  })
  */

  /*
  //If you want to send some ETH to a contract on deploy (make your constructor payable!)
  const yourContract = await deploy("YourContract", [], {
  value: ethers.utils.parseEther("0.05")
  });
  */

  /*
  //If you want to link a library into your contract:
  // reference: https://github.com/austintgriffith/scaffold-eth/blob/using-libraries-example/packages/hardhat/scripts/deploy.js#L19
  const yourContract = await deploy("YourContract", [], {}, {
   LibraryName: **LibraryAddress**
  });
  */
};
module.exports.tags = ["YourContract"];<|MERGE_RESOLUTION|>--- conflicted
+++ resolved
@@ -16,18 +16,13 @@
     // Getting a previously deployed contract
     const YourContract = await ethers.getContract("YourContract", deployer);
     await YourContract.setPurpose("Hello");
-  
-    To take ownership of yourContract using the ownable library uncomment next line and add the 
-    address you want to be the owner. 
+
+    To take ownership of yourContract using the ownable library uncomment next line and add the
+    address you want to be the owner.
     // yourContract.transferOwnership(YOUR_ADDRESS_HERE);
 
     //const yourContract = await ethers.getContractAt('YourContract', "0xaAC799eC2d00C013f1F11c37E654e59B0429DF6A") //<-- if you want to instantiate a version of a contract at a specific address!
   */
-<<<<<<< HEAD
-};
-module.exports.tags = ["YourCollectible"];
-=======
->>>>>>> 9dd5acd2
 
   /*
   //If you want to send value to an address from the deployer
@@ -53,4 +48,13 @@
   });
   */
 };
-module.exports.tags = ["YourContract"];+module.exports.tags = ["YourCollectible"];
+
+/*
+Tenderly verification
+let verification = await tenderly.verify({
+  name: contractName,
+  address: contractAddress,
+  network: targetNetwork,
+});
+*/