--- conflicted
+++ resolved
@@ -1,37 +1,11 @@
 pragma solidity >=0.8.0 <0.9.0;
 //SPDX-License-Identifier: MIT
 
-import "./ContinuousToken.sol";
+import "hardhat/console.sol";
+//import "@openzeppelin/contracts/access/Ownable.sol"; //https://github.com/OpenZeppelin/openzeppelin-contracts/blob/master/contracts/access/Ownable.sol
 
+contract YourContract {
 
-<<<<<<< HEAD
-contract YourContract is ContinuousToken {
-    ERC20 public reserveToken;
-
-    constructor(
-        ERC20 _reserveToken
-    ) public ContinuousToken("Smile", "😃", 10 ether, 100000) {
-        reserveToken = _reserveToken;
-
-    }
-
-    function mint(uint _amount) public {
-        uint rewardAmount = _continuousMint(_amount);
-        require(reserveToken.transferFrom(msg.sender, address(this), _amount), "mint() ERC20.transferFrom failed.");
-        emit Minted(msg.sender, rewardAmount, _amount);
-    }
-
-    function burn(uint _amount) public {
-        uint returnAmount = _continuousBurn(_amount);
-        require(reserveToken.transfer(msg.sender, returnAmount), "burn() ERC20.transfer failed.");
-        emit Burned(msg.sender, _amount, returnAmount);
-    }
-
-    function reserveBalance() public override view returns (uint) {
-        // for testing
-        return reserveToken.balanceOf(address(this)).add(1);
-    }
-=======
   //event SetPurpose(address sender, string purpose);
 
   string public purpose = "Building Unstoppable Apps";
@@ -45,5 +19,4 @@
       console.log(msg.sender,"set purpose to",purpose);
       //emit SetPurpose(msg.sender, purpose);
   }
->>>>>>> ceba2968
 }