--- conflicted
+++ resolved
@@ -21,13 +21,7 @@
       // emit SetPurpose(msg.sender, purpose);
   }
 
-<<<<<<< HEAD
-  receive() external payable {
-      // allows the contract to receive ether like a regular EOA
-  }
-=======
   // to support receiving ETH by default
   receive() external payable {}
   fallback() external payable {}
->>>>>>> 4e0664d3
 }