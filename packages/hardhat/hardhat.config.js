<<<<<<< HEAD
require("dotenv").config();
const { utils } = require("ethers");
const fs = require("fs");
const chalk = require("chalk");

require("@nomiclabs/hardhat-waffle");
require("@tenderly/hardhat-tenderly");

require("hardhat-deploy");
require("hardhat-gas-reporter");

require("@eth-optimism/hardhat-ovm");
require("@nomiclabs/hardhat-ethers");

const { isAddress, getAddress, formatUnits, parseUnits } = utils;

/*
      📡 This is where you configure your deploy configuration for 🏗 scaffold-eth

      check out `packages/scripts/deploy.js` to customize your deployment

      out of the box it will auto deploy anything in the `contracts` folder and named *.sol
      plus it will use *.args for constructor args
*/

//
// Select the network you want to deploy to here:
//
const defaultNetwork = "localhost";

const mainnetGwei = 21;

function mnemonic() {
  try {
    return fs.readFileSync("./mnemonic.txt").toString().trim();
  } catch (e) {
    if (defaultNetwork !== "localhost") {
      console.log(
        "☢️ WARNING: No mnemonic file created for a deploy account. Try `yarn run generate` and then `yarn run account`."
      );
    }
  }
  return "";
}

module.exports = {
  defaultNetwork,

  /**
   * gas reporter configuration that let's you know
   * an estimate of gas for contract deployments and function calls
   * More here: https://hardhat.org/plugins/hardhat-gas-reporter.html
   */
  gasReporter: {
    currency: "USD",
    coinmarketcap: process.env.COINMARKETCAP || null,
  },

  // if you want to deploy to a testnet, mainnet, or xdai, you will need to configure:
  // 1. An Infura key (or similar)
  // 2. A private key for the deployer
  // DON'T PUSH THESE HERE!!!
  // An `example.env` has been provided in the Hardhat root. Copy it and rename it `.env`
  // Follow the directions, and uncomment the network you wish to deploy to.

  networks: {
    localhost: {
      url: "http://localhost:8545",
      /*      
        notice no mnemonic here? it will just use account 0 of the hardhat node to deploy
        (you can put in a mnemonic here to set the deployer locally)
      
      */
    },

    // rinkeby: {
    //   url: `https://rinkeby.infura.io/v3/${process.env.RINKEBY_INFURA_KEY}`,
    //   accounts: [`${process.env.RINKEBY_DEPLOYER_PRIV_KEY}`],
    // },
    // kovan: {
    //   url: `https://rinkeby.infura.io/v3/${process.env.KOVAN_INFURA_KEY}`,
    //   accounts: [`${process.env.KOVAN_DEPLOYER_PRIV_KEY}`],
    // },
    // mainnet: {
    //   url: `https://mainnet.infura.io/v3/${process.env.MAINNET_INFURA_KEY}`,
    //   accounts: [`${process.env.MAINNET_DEPLOYER_PRIV_KEY}`],
    // },
    // ropsten: {
    //   url: `https://ropsten.infura.io/v3/${process.env.ROPSTEN_INFURA_KEY}`,
    //   accounts: [`${process.env.ROPSTEN_DEPLOYER_PRIV_KEY}`],
    // },
    // goerli: {
    //   url: `https://goerli.infura.io/v3/${process.env.GOERLI_INFURA_KEY}`,
    //   accounts: [`${process.env.GOERLI_DEPLOYER_PRIV_KEY}`],
    // },
    // xdai: {
    //   url: 'https://dai.poa.network',
    //   gasPrice: 1000000000,
    //   accounts: [`${process.env.XDAI_DEPLOYER_PRIV_KEY}`],
    // },

    rinkeby: {
      url: "https://rinkeby.infura.io/v3/460f40a260564ac4a4f4b3fffb032dad", // <---- YOUR INFURA ID! (or it won't work)

      //    url: "https://speedy-nodes-nyc.moralis.io/XXXXXXXXXXXXXXXXXXXXXXX/eth/rinkeby", // <---- YOUR MORALIS ID! (not limited to infura)

      accounts: {
        mnemonic: mnemonic(),
      },
    },
    kovan: {
      url: "https://kovan.infura.io/v3/460f40a260564ac4a4f4b3fffb032dad", // <---- YOUR INFURA ID! (or it won't work)

      //    url: "https://speedy-nodes-nyc.moralis.io/XXXXXXXXXXXXXXXXXXXXXXX/eth/kovan", // <---- YOUR MORALIS ID! (not limited to infura)

      accounts: {
        mnemonic: mnemonic(),
      },
    },
    mainnet: {
      url: "https://mainnet.infura.io/v3/460f40a260564ac4a4f4b3fffb032dad", // <---- YOUR INFURA ID! (or it won't work)

      //      url: "https://speedy-nodes-nyc.moralis.io/XXXXXXXXXXXXXXXXXXXXXXXXX/eth/mainnet", // <---- YOUR MORALIS ID! (not limited to infura)

      gasPrice: mainnetGwei * 1000000000,
      accounts: {
        mnemonic: mnemonic(),
      },
    },
    ropsten: {
      url: "https://ropsten.infura.io/v3/460f40a260564ac4a4f4b3fffb032dad", // <---- YOUR INFURA ID! (or it won't work)

      //      url: "https://speedy-nodes-nyc.moralis.io/XXXXXXXXXXXXXXXXXXXXXXXXX/eth/ropsten",// <---- YOUR MORALIS ID! (not limited to infura)

      accounts: {
        mnemonic: mnemonic(),
      },
    },
    goerli: {
      url: "https://goerli.infura.io/v3/460f40a260564ac4a4f4b3fffb032dad", // <---- YOUR INFURA ID! (or it won't work)

      //      url: "https://speedy-nodes-nyc.moralis.io/XXXXXXXXXXXXXXXXXXXXXXXXX/eth/goerli", // <---- YOUR MORALIS ID! (not limited to infura)

      accounts: {
        mnemonic: mnemonic(),
      },
    },
    xdai: {
      url: "https://rpc.xdaichain.com/",
      gasPrice: 1000000000,
      accounts: {
        mnemonic: mnemonic(),
      },
    },
    polygon: {
      url: "https://speedy-nodes-nyc.moralis.io/XXXXXXXXXXXXXXXXXXXx/polygon/mainnet", // <---- YOUR MORALIS ID! (not limited to infura)
      gasPrice: 1000000000,
      accounts: {
        mnemonic: mnemonic(),
      },
    },
    polytest: {
      url: "https://speedy-nodes-nyc.moralis.io/XXXXXXXXXXXXXXXXXXXXXXX/polygon/mumbai", // <---- YOUR MORALIS ID! (not limited to infura)
      gasPrice: 1000000000,
      accounts: {
        mnemonic: mnemonic(),
      },
    },

    matic: {
      url: "https://rpc-mainnet.maticvigil.com/",
      gasPrice: 1000000000,
      accounts: {
        mnemonic: mnemonic(),
      },
    },
    rinkebyArbitrum: {
      url: "https://rinkeby.arbitrum.io/rpc",
      gasPrice: 0,
      accounts: {
        mnemonic: mnemonic(),
      },
      companionNetworks: {
        l1: "rinkeby",
      },
    },
    localArbitrum: {
      url: "http://localhost:8547",
      gasPrice: 0,
      accounts: {
        mnemonic: mnemonic(),
      },
      companionNetworks: {
        l1: "localArbitrumL1",
      },
    },
    localArbitrumL1: {
      url: "http://localhost:7545",
      gasPrice: 0,
      accounts: {
        mnemonic: mnemonic(),
      },
      companionNetworks: {
        l2: "localArbitrum",
      },
    },
    kovanOptimism: {
      url: "https://kovan.optimism.io",
      gasPrice: 0,
      accounts: {
        mnemonic: mnemonic(),
      },
      ovm: true,
      companionNetworks: {
        l1: "kovan",
      },
    },
    localOptimism: {
      url: "http://localhost:8545",
      gasPrice: 0,
      accounts: {
        mnemonic: mnemonic(),
      },
      ovm: true,
      companionNetworks: {
        l1: "localOptimismL1",
      },
    },
    localOptimismL1: {
      url: "http://localhost:9545",
      gasPrice: 0,
      accounts: {
        mnemonic: mnemonic(),
      },
      companionNetworks: {
        l2: "localOptimism",
      },
    },
    localAvalanche: {
      url: "http://localhost:9650/ext/bc/C/rpc",
      gasPrice: 225000000000,
      chainId: 43112,
      accounts: {
        mnemonic: mnemonic(),
      },
    },
    fujiAvalanche: {
      url: "https://api.avax-test.network/ext/bc/C/rpc",
      gasPrice: 225000000000,
      chainId: 43113,
      accounts: {
        mnemonic: mnemonic(),
      },
    },
    mainnetAvalanche: {
      url: "https://api.avax.network/ext/bc/C/rpc",
      gasPrice: 225000000000,
      chainId: 43114,
      accounts: {
        mnemonic: mnemonic(),
      },
    },
    testnetHarmony: {
      url: "https://api.s0.b.hmny.io",
      gasPrice: 1000000000,
      chainId: 1666700000,
      accounts: {
        mnemonic: mnemonic(),
      },
    },
    mainnetHarmony: {
      url: "https://api.harmony.one",
      gasPrice: 1000000000,
      chainId: 1666600000,
      accounts: {
        mnemonic: mnemonic(),
      },
    },
  },
  solidity: {
    compilers: [
      {
        version: "0.8.4",
        settings: {
          optimizer: {
            enabled: true,
            runs: 200,
          },
        },
      },
      {
        version: "0.6.7",
        settings: {
          optimizer: {
            enabled: true,
            runs: 200,
          },
        },
      },
    ],
  },
  ovm: {
    solcVersion: "0.7.6",
  },
  namedAccounts: {
    deployer: {
      default: 0, // here this will by default take the first account as deployer
    },
  },
};

const DEBUG = false;

function debug(text) {
  if (DEBUG) {
    console.log(text);
  }
}

task("wallet", "Create a wallet (pk) link", async (_, { ethers }) => {
  const randomWallet = ethers.Wallet.createRandom();
  const privateKey = randomWallet._signingKey().privateKey;
  console.log("🔐 WALLET Generated as " + randomWallet.address + "");
  console.log("🔗 http://localhost:3000/pk#" + privateKey);
});

task("fundedwallet", "Create a wallet (pk) link and fund it with deployer?")
  .addOptionalParam(
    "amount",
    "Amount of ETH to send to wallet after generating"
  )
  .addOptionalParam("url", "URL to add pk to")
  .setAction(async (taskArgs, { network, ethers }) => {
    const randomWallet = ethers.Wallet.createRandom();
    const privateKey = randomWallet._signingKey().privateKey;
    console.log("🔐 WALLET Generated as " + randomWallet.address + "");
    let url = taskArgs.url ? taskArgs.url : "http://localhost:3000";

    let localDeployerMnemonic;
    try {
      localDeployerMnemonic = fs.readFileSync("./mnemonic.txt");
      localDeployerMnemonic = localDeployerMnemonic.toString().trim();
    } catch (e) {
      /* do nothing - this file isn't always there */
    }

    let amount = taskArgs.amount ? taskArgs.amount : "0.01";
    const tx = {
      to: randomWallet.address,
      value: ethers.utils.parseEther(amount),
    };

    //SEND USING LOCAL DEPLOYER MNEMONIC IF THERE IS ONE
    // IF NOT SEND USING LOCAL HARDHAT NODE:
    if (localDeployerMnemonic) {
      let deployerWallet = new ethers.Wallet.fromMnemonic(
        localDeployerMnemonic
      );
      deployerWallet = deployerWallet.connect(ethers.provider);
      console.log(
        "💵 Sending " +
          amount +
          " ETH to " +
          randomWallet.address +
          " using deployer account"
      );
      let sendresult = await deployerWallet.sendTransaction(tx);
      console.log("\n" + url + "/pk#" + privateKey + "\n");
      return;
    } else {
      console.log(
        "💵 Sending " +
          amount +
          " ETH to " +
          randomWallet.address +
          " using local node"
      );
      console.log("\n" + url + "/pk#" + privateKey + "\n");
      return send(ethers.provider.getSigner(), tx);
    }
  });

task(
  "generate",
  "Create a mnemonic for builder deploys",
  async (_, { ethers }) => {
    const bip39 = require("bip39");
    const hdkey = require("ethereumjs-wallet/hdkey");
    const mnemonic = bip39.generateMnemonic();
    if (DEBUG) console.log("mnemonic", mnemonic);
    const seed = await bip39.mnemonicToSeed(mnemonic);
    if (DEBUG) console.log("seed", seed);
    const hdwallet = hdkey.fromMasterSeed(seed);
    const wallet_hdpath = "m/44'/60'/0'/0/";
    const account_index = 0;
    let fullPath = wallet_hdpath + account_index;
    if (DEBUG) console.log("fullPath", fullPath);
    const wallet = hdwallet.derivePath(fullPath).getWallet();
    const privateKey = "0x" + wallet._privKey.toString("hex");
    if (DEBUG) console.log("privateKey", privateKey);
    var EthUtil = require("ethereumjs-util");
    const address =
      "0x" + EthUtil.privateToAddress(wallet._privKey).toString("hex");
    console.log(
      "🔐 Account Generated as " +
        address +
        " and set as mnemonic in packages/hardhat"
    );
    console.log(
      "💬 Use 'yarn run account' to get more information about the deployment account."
    );

    fs.writeFileSync("./" + address + ".txt", mnemonic.toString());
    fs.writeFileSync("./mnemonic.txt", mnemonic.toString());
  }
);

task(
  "mineContractAddress",
  "Looks for a deployer account that will give leading zeros"
)
  .addParam("searchFor", "String to search for")
  .setAction(async (taskArgs, { network, ethers }) => {
    let contract_address = "";
    let address;

    const bip39 = require("bip39");
    const hdkey = require("ethereumjs-wallet/hdkey");

    let mnemonic = "";
    while (contract_address.indexOf(taskArgs.searchFor) != 0) {
      mnemonic = bip39.generateMnemonic();
      if (DEBUG) console.log("mnemonic", mnemonic);
      const seed = await bip39.mnemonicToSeed(mnemonic);
      if (DEBUG) console.log("seed", seed);
      const hdwallet = hdkey.fromMasterSeed(seed);
      const wallet_hdpath = "m/44'/60'/0'/0/";
      const account_index = 0;
      let fullPath = wallet_hdpath + account_index;
      if (DEBUG) console.log("fullPath", fullPath);
      const wallet = hdwallet.derivePath(fullPath).getWallet();
      const privateKey = "0x" + wallet._privKey.toString("hex");
      if (DEBUG) console.log("privateKey", privateKey);
      var EthUtil = require("ethereumjs-util");
      address =
        "0x" + EthUtil.privateToAddress(wallet._privKey).toString("hex");

      const rlp = require("rlp");
      const keccak = require("keccak");

      let nonce = 0x00; //The nonce must be a hex literal!
      let sender = address;

      let input_arr = [sender, nonce];
      let rlp_encoded = rlp.encode(input_arr);

      let contract_address_long = keccak("keccak256")
        .update(rlp_encoded)
        .digest("hex");

      contract_address = contract_address_long.substring(24); //Trim the first 24 characters.
    }

    console.log(
      "⛏  Account Mined as " +
        address +
        " and set as mnemonic in packages/hardhat"
    );
    console.log(
      "📜 This will create the first contract: " +
        chalk.magenta("0x" + contract_address)
    );
    console.log(
      "💬 Use 'yarn run account' to get more information about the deployment account."
    );

    fs.writeFileSync(
      "./" + address + "_produces" + contract_address + ".txt",
      mnemonic.toString()
    );
    fs.writeFileSync("./mnemonic.txt", mnemonic.toString());
  });

task(
  "account",
  "Get balance informations for the deployment account.",
  async (_, { ethers }) => {
    const hdkey = require("ethereumjs-wallet/hdkey");
    const bip39 = require("bip39");
    let mnemonic = fs.readFileSync("./mnemonic.txt").toString().trim();
    if (DEBUG) console.log("mnemonic", mnemonic);
    const seed = await bip39.mnemonicToSeed(mnemonic);
    if (DEBUG) console.log("seed", seed);
    const hdwallet = hdkey.fromMasterSeed(seed);
    const wallet_hdpath = "m/44'/60'/0'/0/";
    const account_index = 0;
    let fullPath = wallet_hdpath + account_index;
    if (DEBUG) console.log("fullPath", fullPath);
    const wallet = hdwallet.derivePath(fullPath).getWallet();
    const privateKey = "0x" + wallet._privKey.toString("hex");
    if (DEBUG) console.log("privateKey", privateKey);
    var EthUtil = require("ethereumjs-util");
    const address =
      "0x" + EthUtil.privateToAddress(wallet._privKey).toString("hex");

    var qrcode = require("qrcode-terminal");
    qrcode.generate(address);
    console.log("‍📬 Deployer Account is " + address);
    for (let n in config.networks) {
      //console.log(config.networks[n],n)
      try {
        let provider = new ethers.providers.JsonRpcProvider(
          config.networks[n].url
        );
        let balance = await provider.getBalance(address);
        console.log(" -- " + n + " --  -- -- 📡 ");
        console.log("   balance: " + ethers.utils.formatEther(balance));
        console.log(
          "   nonce: " + (await provider.getTransactionCount(address))
        );
      } catch (e) {
        if (DEBUG) {
          console.log(e);
        }
      }
    }
  }
);

async function addr(ethers, addr) {
  if (isAddress(addr)) {
    return getAddress(addr);
  }
  const accounts = await ethers.provider.listAccounts();
  if (accounts[addr] !== undefined) {
    return accounts[addr];
  }
  throw `Could not normalize address: ${addr}`;
}

task("accounts", "Prints the list of accounts", async (_, { ethers }) => {
  const accounts = await ethers.provider.listAccounts();
  accounts.forEach((account) => console.log(account));
});

task("blockNumber", "Prints the block number", async (_, { ethers }) => {
  const blockNumber = await ethers.provider.getBlockNumber();
  console.log(blockNumber);
});

task("balance", "Prints an account's balance")
  .addPositionalParam("account", "The account's address")
  .setAction(async (taskArgs, { ethers }) => {
    const balance = await ethers.provider.getBalance(
      await addr(ethers, taskArgs.account)
    );
    console.log(formatUnits(balance, "ether"), "ETH");
  });

function send(signer, txparams) {
  return signer.sendTransaction(txparams, (error, transactionHash) => {
    if (error) {
      debug(`Error: ${error}`);
    }
    debug(`transactionHash: ${transactionHash}`);
    // checkForReceipt(2, params, transactionHash, resolve)
  });
}

task("send", "Send ETH")
  .addParam("from", "From address or account index")
  .addOptionalParam("to", "To address or account index")
  .addOptionalParam("amount", "Amount to send in ether")
  .addOptionalParam("data", "Data included in transaction")
  .addOptionalParam("gasPrice", "Price you are willing to pay in gwei")
  .addOptionalParam("gasLimit", "Limit of how much gas to spend")

  .setAction(async (taskArgs, { network, ethers }) => {
    const from = await addr(ethers, taskArgs.from);
    debug(`Normalized from address: ${from}`);
    const fromSigner = await ethers.provider.getSigner(from);

    let to;
    if (taskArgs.to) {
      to = await addr(ethers, taskArgs.to);
      debug(`Normalized to address: ${to}`);
    }

    const txRequest = {
      from: await fromSigner.getAddress(),
      to,
      value: parseUnits(
        taskArgs.amount ? taskArgs.amount : "0",
        "ether"
      ).toHexString(),
      nonce: await fromSigner.getTransactionCount(),
      gasPrice: parseUnits(
        taskArgs.gasPrice ? taskArgs.gasPrice : "1.001",
        "gwei"
      ).toHexString(),
      gasLimit: taskArgs.gasLimit ? taskArgs.gasLimit : 24000,
      chainId: network.config.chainId,
    };

    if (taskArgs.data !== undefined) {
      txRequest.data = taskArgs.data;
      debug(`Adding data to payload: ${txRequest.data}`);
    }
    debug(txRequest.gasPrice / 1000000000 + " gwei");
    debug(JSON.stringify(txRequest, null, 2));

    return send(fromSigner, txRequest);
  });
=======
const { utils } = require("ethers");
const fs = require("fs");
const chalk = require("chalk");

require("@nomiclabs/hardhat-waffle");

const { isAddress, getAddress, formatUnits, parseUnits } = utils;

/*
      📡 This is where you configure your deploy configuration for 🏗 scaffold-eth

      check out `packages/scripts/deploy.js` to customize your deployment

      out of the box it will auto deploy anything in the `contracts` folder and named *.sol
      plus it will use *.args for constructor args
*/

//
// Select the network you want to deploy to here:
//
const defaultNetwork = "localhost";

function mnemonic() {
  try {
    return fs.readFileSync("./mnemonic.txt").toString().trim();
  } catch (e) {
    if (defaultNetwork !== "localhost") {
      console.log("☢️ WARNING: No mnemonic file created for a deploy account. Try `yarn run generate` and then `yarn run account`.")
    }
  }
  return "";
}

module.exports = {
  defaultNetwork,

  // don't forget to set your provider like:
  // REACT_APP_PROVIDER=https://dai.poa.network in packages/react-app/.env
  // (then your frontend will talk to your contracts on the live network!)
  // (you will need to restart the `yarn run start` dev server after editing the .env)

  networks: {
    localhost: {
      url: "http://localhost:8545",
      /*
        notice no mnemonic here? it will just use account 0 of the hardhat node to deploy
        (you can put in a mnemonic here to set the deployer locally)
      */
    },
    rinkeby: {
      url: "https://rinkeby.infura.io/v3/460f40a260564ac4a4f4b3fffb032dad", //<---- YOUR INFURA ID! (or it won't work)
      accounts: {
        mnemonic: mnemonic(),
      },
    },
    kovan: {
      url: "https://kovan.infura.io/v3/460f40a260564ac4a4f4b3fffb032dad", //<---- YOUR INFURA ID! (or it won't work)
      accounts: {
        mnemonic: mnemonic(),
      },
    },
    mainnet: {
      url: "https://mainnet.infura.io/v3/460f40a260564ac4a4f4b3fffb032dad", //<---- YOUR INFURA ID! (or it won't work)
      accounts: {
        mnemonic: mnemonic(),
      },
    },
    ropsten: {
      url: "https://ropsten.infura.io/v3/62e4d4d8e861447686db464b423bc591", //<---- YOUR INFURA ID! (or it won't work)
      accounts: {
        mnemonic: mnemonic(),
      },
    },
    goerli: {
      url: "https://goerli.infura.io/v3/460f40a260564ac4a4f4b3fffb032dad", //<---- YOUR INFURA ID! (or it won't work)
      accounts: {
        mnemonic: mnemonic(),
      },
    },
    xdai: {
      url: 'https://rpc.xdaichain.com/',
      gasPrice: 1000000000,
      accounts: {
        mnemonic: mnemonic(),
      },
    },
    matic: {
      url: 'https://rpc-mainnet.maticvigil.com/',
      gasPrice: 1000000000,
      accounts: {
        mnemonic: mnemonic(),
      },
    },
    mumbai: {
      url : 'https://rpc-mumbai.matic.today',
      gasPrice: 1000000000,
      accounts: {
        mnemonic: mnemonic(),
      },

    }
  },
  solidity: {
    compilers: [
      {
        version: "0.8.0",
        settings: {
          optimizer: {
            enabled: true,
            runs: 200
          }
        }
      },
      {
        version: "0.5.5",
        settings: {
          optimizer: {
            enabled: true,
            runs: 200
          }
        }
      },
      {
        version: "0.6.7",
        settings: {
          optimizer: {
            enabled: true,
            runs: 200
          }
        }
      }
    ],

  },
};

const DEBUG = false;

function debug(text) {
  if (DEBUG) {
    console.log(text);
  }
}

task("wallet", "Create a wallet (pk) link", async (_, { ethers }) => {
  const randomWallet = ethers.Wallet.createRandom()
  const privateKey = randomWallet._signingKey().privateKey
  console.log("🔐 WALLET Generated as " + randomWallet.address + "")
  console.log("🔗 http://localhost:3000/pk#"+privateKey)
});


task("fundedwallet", "Create a wallet (pk) link and fund it with deployer?")
  .addOptionalParam("amount", "Amount of ETH to send to wallet after generating")
  .addOptionalParam("url", "URL to add pk to")
  .setAction(async (taskArgs, { network, ethers }) => {

    const randomWallet = ethers.Wallet.createRandom()
    const privateKey = randomWallet._signingKey().privateKey
    console.log("🔐 WALLET Generated as " + randomWallet.address + "")
    let url = taskArgs.url?taskArgs.url:"http://localhost:3000"

    let localDeployerMnemonic
    try{
      localDeployerMnemonic = fs.readFileSync("./mnemonic.txt")
      localDeployerMnemonic = localDeployerMnemonic.toString().trim()
    } catch (e) {
      /* do nothing - this file isn't always there */
    }

    let amount = taskArgs.amount?taskArgs.amount:"0.01"
    const tx = {
      to: randomWallet.address,
      value: ethers.utils.parseEther(amount)
    };

    //SEND USING LOCAL DEPLOYER MNEMONIC IF THERE IS ONE
    // IF NOT SEND USING LOCAL HARDHAT NODE:
    if(localDeployerMnemonic){
      let deployerWallet = new ethers.Wallet.fromMnemonic(localDeployerMnemonic)
      deployerWallet = deployerWallet.connect(ethers.provider)
      console.log("💵 Sending "+amount+" ETH to "+randomWallet.address+" using deployer account");
      let sendresult = await deployerWallet.sendTransaction(tx)
      console.log("\n"+url+"/pk#"+privateKey+"\n")
      return
    }else{
      console.log("💵 Sending "+amount+" ETH to "+randomWallet.address+" using local node");
      console.log("\n"+url+"/pk#"+privateKey+"\n")
      return send(ethers.provider.getSigner(), tx);
    }

});


task("generate", "Create a mnemonic for builder deploys", async (_, { ethers }) => {
  const bip39 = require("bip39")
  const hdkey = require('ethereumjs-wallet/hdkey');
  const mnemonic = bip39.generateMnemonic()
  if (DEBUG) console.log("mnemonic", mnemonic)
  const seed = await bip39.mnemonicToSeed(mnemonic)
  if (DEBUG) console.log("seed", seed)
  const hdwallet = hdkey.fromMasterSeed(seed);
  const wallet_hdpath = "m/44'/60'/0'/0/";
  const account_index = 0
  let fullPath = wallet_hdpath + account_index
  if (DEBUG) console.log("fullPath", fullPath)
  const wallet = hdwallet.derivePath(fullPath).getWallet();
  const privateKey = "0x" + wallet._privKey.toString('hex');
  if (DEBUG) console.log("privateKey", privateKey)
  var EthUtil = require('ethereumjs-util');
  const address = "0x" + EthUtil.privateToAddress(wallet._privKey).toString('hex')
  console.log("🔐 Account Generated as " + address + " and set as mnemonic in packages/hardhat")
  console.log("💬 Use 'yarn run account' to get more information about the deployment account.")

  fs.writeFileSync("./" + address + ".txt", mnemonic.toString())
  fs.writeFileSync("./mnemonic.txt", mnemonic.toString())
});

task("mine", "Looks for a deployer account that will give leading zeros")
  .addParam("searchFor", "String to search for")
  .setAction(async (taskArgs, { network, ethers }) => {

  let contract_address = ""
  let address;

  const bip39 = require("bip39")
  const hdkey = require('ethereumjs-wallet/hdkey');

  let mnemonic = ""
  while(contract_address.indexOf(taskArgs.searchFor)!=0){

    mnemonic = bip39.generateMnemonic()
    if (DEBUG) console.log("mnemonic", mnemonic)
    const seed = await bip39.mnemonicToSeed(mnemonic)
    if (DEBUG) console.log("seed", seed)
    const hdwallet = hdkey.fromMasterSeed(seed);
    const wallet_hdpath = "m/44'/60'/0'/0/";
    const account_index = 0
    let fullPath = wallet_hdpath + account_index
    if (DEBUG) console.log("fullPath", fullPath)
    const wallet = hdwallet.derivePath(fullPath).getWallet();
    const privateKey = "0x" + wallet._privKey.toString('hex');
    if (DEBUG) console.log("privateKey", privateKey)
    var EthUtil = require('ethereumjs-util');
    address = "0x" + EthUtil.privateToAddress(wallet._privKey).toString('hex')


    const rlp = require('rlp');
    const keccak = require('keccak');

    let nonce = 0x00; //The nonce must be a hex literal!
    let sender = address;

    let input_arr = [ sender, nonce ];
    let rlp_encoded = rlp.encode(input_arr);

    let contract_address_long = keccak('keccak256').update(rlp_encoded).digest('hex');

    contract_address = contract_address_long.substring(24); //Trim the first 24 characters.


  }

  console.log("⛏  Account Mined as " + address + " and set as mnemonic in packages/hardhat")
  console.log("📜 This will create the first contract: "+chalk.magenta("0x"+contract_address));
  console.log("💬 Use 'yarn run account' to get more information about the deployment account.")

  fs.writeFileSync("./" + address + "_produces"+contract_address+".txt", mnemonic.toString())
  fs.writeFileSync("./mnemonic.txt", mnemonic.toString())
});

task("account", "Get balance informations for the deployment account.", async (_, { ethers }) => {
  const hdkey = require('ethereumjs-wallet/hdkey');
  const bip39 = require("bip39")
  let mnemonic = fs.readFileSync("./mnemonic.txt").toString().trim()
  if (DEBUG) console.log("mnemonic", mnemonic)
  const seed = await bip39.mnemonicToSeed(mnemonic)
  if (DEBUG) console.log("seed", seed)
  const hdwallet = hdkey.fromMasterSeed(seed);
  const wallet_hdpath = "m/44'/60'/0'/0/";
  const account_index = 0
  let fullPath = wallet_hdpath + account_index
  if (DEBUG) console.log("fullPath", fullPath)
  const wallet = hdwallet.derivePath(fullPath).getWallet();
  const privateKey = "0x" + wallet._privKey.toString('hex');
  if (DEBUG) console.log("privateKey", privateKey)
  var EthUtil = require('ethereumjs-util');
  const address = "0x" + EthUtil.privateToAddress(wallet._privKey).toString('hex')

  var qrcode = require('qrcode-terminal');
  qrcode.generate(address);
  console.log("‍📬 Deployer Account is " + address)
  for (let n in config.networks) {
    //console.log(config.networks[n],n)
    try {

      let provider = new ethers.providers.JsonRpcProvider(config.networks[n].url)
      let balance = (await provider.getBalance(address))
      console.log(" -- " + n + " --  -- -- 📡 ")
      console.log("   balance: " + ethers.utils.formatEther(balance))
      console.log("   nonce: " + (await provider.getTransactionCount(address)))
    } catch (e) {
      if (DEBUG) {
        console.log(e)
      }
    }
  }

});


async function addr(ethers, addr) {
  if (isAddress(addr)) {
    return getAddress(addr);
  }
  const accounts = await ethers.provider.listAccounts();
  if (accounts[addr] !== undefined) {
    return accounts[addr];
  }
  throw `Could not normalize address: ${addr}`;
}

task("accounts", "Prints the list of accounts", async (_, { ethers }) => {
  const accounts = await ethers.provider.listAccounts();
  accounts.forEach((account) => console.log(account));
});

task("blockNumber", "Prints the block number", async (_, { ethers }) => {
  const blockNumber = await ethers.provider.getBlockNumber();
  console.log(blockNumber);
});

task("balance", "Prints an account's balance")
    .addPositionalParam("account", "The account's address")
    .setAction(async (taskArgs, { ethers }) => {
      const balance = await ethers.provider.getBalance(
          await addr(ethers, taskArgs.account)
      );
      console.log(formatUnits(balance, "ether"), "ETH");
    });

function send(signer, txparams) {
  return signer.sendTransaction(txparams, (error, transactionHash) => {
    if (error) {
      debug(`Error: ${error}`);
    }
    debug(`transactionHash: ${transactionHash}`);
    // checkForReceipt(2, params, transactionHash, resolve)
  });
}

task("send", "Send ETH")
  .addParam("from", "From address or account index")
  .addOptionalParam("to", "To address or account index")
  .addOptionalParam("amount", "Amount to send in ether")
  .addOptionalParam("data", "Data included in transaction")
  .addOptionalParam("gasPrice", "Price you are willing to pay in gwei")
  .addOptionalParam("gasLimit", "Limit of how much gas to spend")

  .setAction(async (taskArgs, { network, ethers }) => {
    const from = await addr(ethers, taskArgs.from);
    debug(`Normalized from address: ${from}`);
    const fromSigner = await ethers.provider.getSigner(from);

    let to;
    if (taskArgs.to) {
      to = await addr(ethers, taskArgs.to);
      debug(`Normalized to address: ${to}`);
    }

    const txRequest = {
      from: await fromSigner.getAddress(),
      to,
      value: parseUnits(
          taskArgs.amount ? taskArgs.amount : "0",
          "ether"
      ).toHexString(),
      nonce: await fromSigner.getTransactionCount(),
      gasPrice: parseUnits(
          taskArgs.gasPrice ? taskArgs.gasPrice : "1.001",
          "gwei"
      ).toHexString(),
      gasLimit: taskArgs.gasLimit ? taskArgs.gasLimit : 24000,
      chainId: network.config.chainId,
    };

    if (taskArgs.data !== undefined) {
      txRequest.data = taskArgs.data;
      debug(`Adding data to payload: ${txRequest.data}`);
    }
    debug(txRequest.gasPrice / 1000000000 + " gwei");
    debug(JSON.stringify(txRequest, null, 2));

    return send(fromSigner, txRequest);
});
>>>>>>> 203e7ef7
<|MERGE_RESOLUTION|>--- conflicted
+++ resolved
@@ -1,17 +1,8 @@
-<<<<<<< HEAD
-require("dotenv").config();
 const { utils } = require("ethers");
 const fs = require("fs");
 const chalk = require("chalk");
 
 require("@nomiclabs/hardhat-waffle");
-require("@tenderly/hardhat-tenderly");
-
-require("hardhat-deploy");
-require("hardhat-gas-reporter");
-
-require("@eth-optimism/hardhat-ovm");
-require("@nomiclabs/hardhat-ethers");
 
 const { isAddress, getAddress, formatUnits, parseUnits } = utils;
 
@@ -28,8 +19,6 @@
 // Select the network you want to deploy to here:
 //
 const defaultNetwork = "localhost";
-
-const mainnetGwei = 21;
 
 function mnemonic() {
   try {
@@ -47,101 +36,45 @@
 module.exports = {
   defaultNetwork,
 
-  /**
-   * gas reporter configuration that let's you know
-   * an estimate of gas for contract deployments and function calls
-   * More here: https://hardhat.org/plugins/hardhat-gas-reporter.html
-   */
-  gasReporter: {
-    currency: "USD",
-    coinmarketcap: process.env.COINMARKETCAP || null,
-  },
-
-  // if you want to deploy to a testnet, mainnet, or xdai, you will need to configure:
-  // 1. An Infura key (or similar)
-  // 2. A private key for the deployer
-  // DON'T PUSH THESE HERE!!!
-  // An `example.env` has been provided in the Hardhat root. Copy it and rename it `.env`
-  // Follow the directions, and uncomment the network you wish to deploy to.
+  // don't forget to set your provider like:
+  // REACT_APP_PROVIDER=https://dai.poa.network in packages/react-app/.env
+  // (then your frontend will talk to your contracts on the live network!)
+  // (you will need to restart the `yarn run start` dev server after editing the .env)
 
   networks: {
     localhost: {
       url: "http://localhost:8545",
-      /*      
+      /*
         notice no mnemonic here? it will just use account 0 of the hardhat node to deploy
         (you can put in a mnemonic here to set the deployer locally)
-      
       */
     },
-
-    // rinkeby: {
-    //   url: `https://rinkeby.infura.io/v3/${process.env.RINKEBY_INFURA_KEY}`,
-    //   accounts: [`${process.env.RINKEBY_DEPLOYER_PRIV_KEY}`],
-    // },
-    // kovan: {
-    //   url: `https://rinkeby.infura.io/v3/${process.env.KOVAN_INFURA_KEY}`,
-    //   accounts: [`${process.env.KOVAN_DEPLOYER_PRIV_KEY}`],
-    // },
-    // mainnet: {
-    //   url: `https://mainnet.infura.io/v3/${process.env.MAINNET_INFURA_KEY}`,
-    //   accounts: [`${process.env.MAINNET_DEPLOYER_PRIV_KEY}`],
-    // },
-    // ropsten: {
-    //   url: `https://ropsten.infura.io/v3/${process.env.ROPSTEN_INFURA_KEY}`,
-    //   accounts: [`${process.env.ROPSTEN_DEPLOYER_PRIV_KEY}`],
-    // },
-    // goerli: {
-    //   url: `https://goerli.infura.io/v3/${process.env.GOERLI_INFURA_KEY}`,
-    //   accounts: [`${process.env.GOERLI_DEPLOYER_PRIV_KEY}`],
-    // },
-    // xdai: {
-    //   url: 'https://dai.poa.network',
-    //   gasPrice: 1000000000,
-    //   accounts: [`${process.env.XDAI_DEPLOYER_PRIV_KEY}`],
-    // },
-
     rinkeby: {
       url: "https://rinkeby.infura.io/v3/460f40a260564ac4a4f4b3fffb032dad", // <---- YOUR INFURA ID! (or it won't work)
-
-      //    url: "https://speedy-nodes-nyc.moralis.io/XXXXXXXXXXXXXXXXXXXXXXX/eth/rinkeby", // <---- YOUR MORALIS ID! (not limited to infura)
-
       accounts: {
         mnemonic: mnemonic(),
       },
     },
     kovan: {
       url: "https://kovan.infura.io/v3/460f40a260564ac4a4f4b3fffb032dad", // <---- YOUR INFURA ID! (or it won't work)
-
-      //    url: "https://speedy-nodes-nyc.moralis.io/XXXXXXXXXXXXXXXXXXXXXXX/eth/kovan", // <---- YOUR MORALIS ID! (not limited to infura)
-
       accounts: {
         mnemonic: mnemonic(),
       },
     },
     mainnet: {
       url: "https://mainnet.infura.io/v3/460f40a260564ac4a4f4b3fffb032dad", // <---- YOUR INFURA ID! (or it won't work)
-
-      //      url: "https://speedy-nodes-nyc.moralis.io/XXXXXXXXXXXXXXXXXXXXXXXXX/eth/mainnet", // <---- YOUR MORALIS ID! (not limited to infura)
-
-      gasPrice: mainnetGwei * 1000000000,
       accounts: {
         mnemonic: mnemonic(),
       },
     },
     ropsten: {
-      url: "https://ropsten.infura.io/v3/460f40a260564ac4a4f4b3fffb032dad", // <---- YOUR INFURA ID! (or it won't work)
-
-      //      url: "https://speedy-nodes-nyc.moralis.io/XXXXXXXXXXXXXXXXXXXXXXXXX/eth/ropsten",// <---- YOUR MORALIS ID! (not limited to infura)
-
+      url: "https://ropsten.infura.io/v3/62e4d4d8e861447686db464b423bc591", // <---- YOUR INFURA ID! (or it won't work)
       accounts: {
         mnemonic: mnemonic(),
       },
     },
     goerli: {
       url: "https://goerli.infura.io/v3/460f40a260564ac4a4f4b3fffb032dad", // <---- YOUR INFURA ID! (or it won't work)
-
-      //      url: "https://speedy-nodes-nyc.moralis.io/XXXXXXXXXXXXXXXXXXXXXXXXX/eth/goerli", // <---- YOUR MORALIS ID! (not limited to infura)
-
       accounts: {
         mnemonic: mnemonic(),
       },
@@ -153,21 +86,6 @@
         mnemonic: mnemonic(),
       },
     },
-    polygon: {
-      url: "https://speedy-nodes-nyc.moralis.io/XXXXXXXXXXXXXXXXXXXx/polygon/mainnet", // <---- YOUR MORALIS ID! (not limited to infura)
-      gasPrice: 1000000000,
-      accounts: {
-        mnemonic: mnemonic(),
-      },
-    },
-    polytest: {
-      url: "https://speedy-nodes-nyc.moralis.io/XXXXXXXXXXXXXXXXXXXXXXX/polygon/mumbai", // <---- YOUR MORALIS ID! (not limited to infura)
-      gasPrice: 1000000000,
-      accounts: {
-        mnemonic: mnemonic(),
-      },
-    },
-
     matic: {
       url: "https://rpc-mainnet.maticvigil.com/",
       gasPrice: 1000000000,
@@ -175,104 +93,9 @@
         mnemonic: mnemonic(),
       },
     },
-    rinkebyArbitrum: {
-      url: "https://rinkeby.arbitrum.io/rpc",
-      gasPrice: 0,
-      accounts: {
-        mnemonic: mnemonic(),
-      },
-      companionNetworks: {
-        l1: "rinkeby",
-      },
-    },
-    localArbitrum: {
-      url: "http://localhost:8547",
-      gasPrice: 0,
-      accounts: {
-        mnemonic: mnemonic(),
-      },
-      companionNetworks: {
-        l1: "localArbitrumL1",
-      },
-    },
-    localArbitrumL1: {
-      url: "http://localhost:7545",
-      gasPrice: 0,
-      accounts: {
-        mnemonic: mnemonic(),
-      },
-      companionNetworks: {
-        l2: "localArbitrum",
-      },
-    },
-    kovanOptimism: {
-      url: "https://kovan.optimism.io",
-      gasPrice: 0,
-      accounts: {
-        mnemonic: mnemonic(),
-      },
-      ovm: true,
-      companionNetworks: {
-        l1: "kovan",
-      },
-    },
-    localOptimism: {
-      url: "http://localhost:8545",
-      gasPrice: 0,
-      accounts: {
-        mnemonic: mnemonic(),
-      },
-      ovm: true,
-      companionNetworks: {
-        l1: "localOptimismL1",
-      },
-    },
-    localOptimismL1: {
-      url: "http://localhost:9545",
-      gasPrice: 0,
-      accounts: {
-        mnemonic: mnemonic(),
-      },
-      companionNetworks: {
-        l2: "localOptimism",
-      },
-    },
-    localAvalanche: {
-      url: "http://localhost:9650/ext/bc/C/rpc",
-      gasPrice: 225000000000,
-      chainId: 43112,
-      accounts: {
-        mnemonic: mnemonic(),
-      },
-    },
-    fujiAvalanche: {
-      url: "https://api.avax-test.network/ext/bc/C/rpc",
-      gasPrice: 225000000000,
-      chainId: 43113,
-      accounts: {
-        mnemonic: mnemonic(),
-      },
-    },
-    mainnetAvalanche: {
-      url: "https://api.avax.network/ext/bc/C/rpc",
-      gasPrice: 225000000000,
-      chainId: 43114,
-      accounts: {
-        mnemonic: mnemonic(),
-      },
-    },
-    testnetHarmony: {
-      url: "https://api.s0.b.hmny.io",
+    mumbai: {
+      url: "https://rpc-mumbai.matic.today",
       gasPrice: 1000000000,
-      chainId: 1666700000,
-      accounts: {
-        mnemonic: mnemonic(),
-      },
-    },
-    mainnetHarmony: {
-      url: "https://api.harmony.one",
-      gasPrice: 1000000000,
-      chainId: 1666600000,
       accounts: {
         mnemonic: mnemonic(),
       },
@@ -281,7 +104,16 @@
   solidity: {
     compilers: [
       {
-        version: "0.8.4",
+        version: "0.8.0",
+        settings: {
+          optimizer: {
+            enabled: true,
+            runs: 200,
+          },
+        },
+      },
+      {
+        version: "0.5.5",
         settings: {
           optimizer: {
             enabled: true,
@@ -299,14 +131,6 @@
         },
       },
     ],
-  },
-  ovm: {
-    solcVersion: "0.7.6",
-  },
-  namedAccounts: {
-    deployer: {
-      default: 0, // here this will by default take the first account as deployer
-    },
   },
 };
 
@@ -335,7 +159,7 @@
     const randomWallet = ethers.Wallet.createRandom();
     const privateKey = randomWallet._signingKey().privateKey;
     console.log("🔐 WALLET Generated as " + randomWallet.address + "");
-    let url = taskArgs.url ? taskArgs.url : "http://localhost:3000";
+    const url = taskArgs.url ? taskArgs.url : "http://localhost:3000";
 
     let localDeployerMnemonic;
     try {
@@ -345,13 +169,13 @@
       /* do nothing - this file isn't always there */
     }
 
-    let amount = taskArgs.amount ? taskArgs.amount : "0.01";
+    const amount = taskArgs.amount ? taskArgs.amount : "0.01";
     const tx = {
       to: randomWallet.address,
       value: ethers.utils.parseEther(amount),
     };
 
-    //SEND USING LOCAL DEPLOYER MNEMONIC IF THERE IS ONE
+    // SEND USING LOCAL DEPLOYER MNEMONIC IF THERE IS ONE
     // IF NOT SEND USING LOCAL HARDHAT NODE:
     if (localDeployerMnemonic) {
       let deployerWallet = new ethers.Wallet.fromMnemonic(
@@ -365,9 +189,8 @@
           randomWallet.address +
           " using deployer account"
       );
-      let sendresult = await deployerWallet.sendTransaction(tx);
+      const sendresult = await deployerWallet.sendTransaction(tx);
       console.log("\n" + url + "/pk#" + privateKey + "\n");
-      return;
     } else {
       console.log(
         "💵 Sending " +
@@ -394,12 +217,12 @@
     const hdwallet = hdkey.fromMasterSeed(seed);
     const wallet_hdpath = "m/44'/60'/0'/0/";
     const account_index = 0;
-    let fullPath = wallet_hdpath + account_index;
+    const fullPath = wallet_hdpath + account_index;
     if (DEBUG) console.log("fullPath", fullPath);
     const wallet = hdwallet.derivePath(fullPath).getWallet();
     const privateKey = "0x" + wallet._privKey.toString("hex");
     if (DEBUG) console.log("privateKey", privateKey);
-    var EthUtil = require("ethereumjs-util");
+    const EthUtil = require("ethereumjs-util");
     const address =
       "0x" + EthUtil.privateToAddress(wallet._privKey).toString("hex");
     console.log(
@@ -416,10 +239,7 @@
   }
 );
 
-task(
-  "mineContractAddress",
-  "Looks for a deployer account that will give leading zeros"
-)
+task("mine", "Looks for a deployer account that will give leading zeros")
   .addParam("searchFor", "String to search for")
   .setAction(async (taskArgs, { network, ethers }) => {
     let contract_address = "";
@@ -437,29 +257,29 @@
       const hdwallet = hdkey.fromMasterSeed(seed);
       const wallet_hdpath = "m/44'/60'/0'/0/";
       const account_index = 0;
-      let fullPath = wallet_hdpath + account_index;
+      const fullPath = wallet_hdpath + account_index;
       if (DEBUG) console.log("fullPath", fullPath);
       const wallet = hdwallet.derivePath(fullPath).getWallet();
       const privateKey = "0x" + wallet._privKey.toString("hex");
       if (DEBUG) console.log("privateKey", privateKey);
-      var EthUtil = require("ethereumjs-util");
+      const EthUtil = require("ethereumjs-util");
       address =
         "0x" + EthUtil.privateToAddress(wallet._privKey).toString("hex");
 
       const rlp = require("rlp");
       const keccak = require("keccak");
 
-      let nonce = 0x00; //The nonce must be a hex literal!
-      let sender = address;
-
-      let input_arr = [sender, nonce];
-      let rlp_encoded = rlp.encode(input_arr);
-
-      let contract_address_long = keccak("keccak256")
+      const nonce = 0x00; // The nonce must be a hex literal!
+      const sender = address;
+
+      const input_arr = [sender, nonce];
+      const rlp_encoded = rlp.encode(input_arr);
+
+      const contract_address_long = keccak("keccak256")
         .update(rlp_encoded)
         .digest("hex");
 
-      contract_address = contract_address_long.substring(24); //Trim the first 24 characters.
+      contract_address = contract_address_long.substring(24); // Trim the first 24 characters.
     }
 
     console.log(
@@ -488,32 +308,32 @@
   async (_, { ethers }) => {
     const hdkey = require("ethereumjs-wallet/hdkey");
     const bip39 = require("bip39");
-    let mnemonic = fs.readFileSync("./mnemonic.txt").toString().trim();
+    const mnemonic = fs.readFileSync("./mnemonic.txt").toString().trim();
     if (DEBUG) console.log("mnemonic", mnemonic);
     const seed = await bip39.mnemonicToSeed(mnemonic);
     if (DEBUG) console.log("seed", seed);
     const hdwallet = hdkey.fromMasterSeed(seed);
     const wallet_hdpath = "m/44'/60'/0'/0/";
     const account_index = 0;
-    let fullPath = wallet_hdpath + account_index;
+    const fullPath = wallet_hdpath + account_index;
     if (DEBUG) console.log("fullPath", fullPath);
     const wallet = hdwallet.derivePath(fullPath).getWallet();
     const privateKey = "0x" + wallet._privKey.toString("hex");
     if (DEBUG) console.log("privateKey", privateKey);
-    var EthUtil = require("ethereumjs-util");
+    const EthUtil = require("ethereumjs-util");
     const address =
       "0x" + EthUtil.privateToAddress(wallet._privKey).toString("hex");
 
-    var qrcode = require("qrcode-terminal");
+    const qrcode = require("qrcode-terminal");
     qrcode.generate(address);
     console.log("‍📬 Deployer Account is " + address);
-    for (let n in config.networks) {
-      //console.log(config.networks[n],n)
+    for (const n in config.networks) {
+      // console.log(config.networks[n],n)
       try {
-        let provider = new ethers.providers.JsonRpcProvider(
+        const provider = new ethers.providers.JsonRpcProvider(
           config.networks[n].url
         );
-        let balance = await provider.getBalance(address);
+        const balance = await provider.getBalance(address);
         console.log(" -- " + n + " --  -- -- 📡 ");
         console.log("   balance: " + ethers.utils.formatEther(balance));
         console.log(
@@ -611,401 +431,4 @@
     debug(JSON.stringify(txRequest, null, 2));
 
     return send(fromSigner, txRequest);
-  });
-=======
-const { utils } = require("ethers");
-const fs = require("fs");
-const chalk = require("chalk");
-
-require("@nomiclabs/hardhat-waffle");
-
-const { isAddress, getAddress, formatUnits, parseUnits } = utils;
-
-/*
-      📡 This is where you configure your deploy configuration for 🏗 scaffold-eth
-
-      check out `packages/scripts/deploy.js` to customize your deployment
-
-      out of the box it will auto deploy anything in the `contracts` folder and named *.sol
-      plus it will use *.args for constructor args
-*/
-
-//
-// Select the network you want to deploy to here:
-//
-const defaultNetwork = "localhost";
-
-function mnemonic() {
-  try {
-    return fs.readFileSync("./mnemonic.txt").toString().trim();
-  } catch (e) {
-    if (defaultNetwork !== "localhost") {
-      console.log("☢️ WARNING: No mnemonic file created for a deploy account. Try `yarn run generate` and then `yarn run account`.")
-    }
-  }
-  return "";
-}
-
-module.exports = {
-  defaultNetwork,
-
-  // don't forget to set your provider like:
-  // REACT_APP_PROVIDER=https://dai.poa.network in packages/react-app/.env
-  // (then your frontend will talk to your contracts on the live network!)
-  // (you will need to restart the `yarn run start` dev server after editing the .env)
-
-  networks: {
-    localhost: {
-      url: "http://localhost:8545",
-      /*
-        notice no mnemonic here? it will just use account 0 of the hardhat node to deploy
-        (you can put in a mnemonic here to set the deployer locally)
-      */
-    },
-    rinkeby: {
-      url: "https://rinkeby.infura.io/v3/460f40a260564ac4a4f4b3fffb032dad", //<---- YOUR INFURA ID! (or it won't work)
-      accounts: {
-        mnemonic: mnemonic(),
-      },
-    },
-    kovan: {
-      url: "https://kovan.infura.io/v3/460f40a260564ac4a4f4b3fffb032dad", //<---- YOUR INFURA ID! (or it won't work)
-      accounts: {
-        mnemonic: mnemonic(),
-      },
-    },
-    mainnet: {
-      url: "https://mainnet.infura.io/v3/460f40a260564ac4a4f4b3fffb032dad", //<---- YOUR INFURA ID! (or it won't work)
-      accounts: {
-        mnemonic: mnemonic(),
-      },
-    },
-    ropsten: {
-      url: "https://ropsten.infura.io/v3/62e4d4d8e861447686db464b423bc591", //<---- YOUR INFURA ID! (or it won't work)
-      accounts: {
-        mnemonic: mnemonic(),
-      },
-    },
-    goerli: {
-      url: "https://goerli.infura.io/v3/460f40a260564ac4a4f4b3fffb032dad", //<---- YOUR INFURA ID! (or it won't work)
-      accounts: {
-        mnemonic: mnemonic(),
-      },
-    },
-    xdai: {
-      url: 'https://rpc.xdaichain.com/',
-      gasPrice: 1000000000,
-      accounts: {
-        mnemonic: mnemonic(),
-      },
-    },
-    matic: {
-      url: 'https://rpc-mainnet.maticvigil.com/',
-      gasPrice: 1000000000,
-      accounts: {
-        mnemonic: mnemonic(),
-      },
-    },
-    mumbai: {
-      url : 'https://rpc-mumbai.matic.today',
-      gasPrice: 1000000000,
-      accounts: {
-        mnemonic: mnemonic(),
-      },
-
-    }
-  },
-  solidity: {
-    compilers: [
-      {
-        version: "0.8.0",
-        settings: {
-          optimizer: {
-            enabled: true,
-            runs: 200
-          }
-        }
-      },
-      {
-        version: "0.5.5",
-        settings: {
-          optimizer: {
-            enabled: true,
-            runs: 200
-          }
-        }
-      },
-      {
-        version: "0.6.7",
-        settings: {
-          optimizer: {
-            enabled: true,
-            runs: 200
-          }
-        }
-      }
-    ],
-
-  },
-};
-
-const DEBUG = false;
-
-function debug(text) {
-  if (DEBUG) {
-    console.log(text);
-  }
-}
-
-task("wallet", "Create a wallet (pk) link", async (_, { ethers }) => {
-  const randomWallet = ethers.Wallet.createRandom()
-  const privateKey = randomWallet._signingKey().privateKey
-  console.log("🔐 WALLET Generated as " + randomWallet.address + "")
-  console.log("🔗 http://localhost:3000/pk#"+privateKey)
-});
-
-
-task("fundedwallet", "Create a wallet (pk) link and fund it with deployer?")
-  .addOptionalParam("amount", "Amount of ETH to send to wallet after generating")
-  .addOptionalParam("url", "URL to add pk to")
-  .setAction(async (taskArgs, { network, ethers }) => {
-
-    const randomWallet = ethers.Wallet.createRandom()
-    const privateKey = randomWallet._signingKey().privateKey
-    console.log("🔐 WALLET Generated as " + randomWallet.address + "")
-    let url = taskArgs.url?taskArgs.url:"http://localhost:3000"
-
-    let localDeployerMnemonic
-    try{
-      localDeployerMnemonic = fs.readFileSync("./mnemonic.txt")
-      localDeployerMnemonic = localDeployerMnemonic.toString().trim()
-    } catch (e) {
-      /* do nothing - this file isn't always there */
-    }
-
-    let amount = taskArgs.amount?taskArgs.amount:"0.01"
-    const tx = {
-      to: randomWallet.address,
-      value: ethers.utils.parseEther(amount)
-    };
-
-    //SEND USING LOCAL DEPLOYER MNEMONIC IF THERE IS ONE
-    // IF NOT SEND USING LOCAL HARDHAT NODE:
-    if(localDeployerMnemonic){
-      let deployerWallet = new ethers.Wallet.fromMnemonic(localDeployerMnemonic)
-      deployerWallet = deployerWallet.connect(ethers.provider)
-      console.log("💵 Sending "+amount+" ETH to "+randomWallet.address+" using deployer account");
-      let sendresult = await deployerWallet.sendTransaction(tx)
-      console.log("\n"+url+"/pk#"+privateKey+"\n")
-      return
-    }else{
-      console.log("💵 Sending "+amount+" ETH to "+randomWallet.address+" using local node");
-      console.log("\n"+url+"/pk#"+privateKey+"\n")
-      return send(ethers.provider.getSigner(), tx);
-    }
-
-});
-
-
-task("generate", "Create a mnemonic for builder deploys", async (_, { ethers }) => {
-  const bip39 = require("bip39")
-  const hdkey = require('ethereumjs-wallet/hdkey');
-  const mnemonic = bip39.generateMnemonic()
-  if (DEBUG) console.log("mnemonic", mnemonic)
-  const seed = await bip39.mnemonicToSeed(mnemonic)
-  if (DEBUG) console.log("seed", seed)
-  const hdwallet = hdkey.fromMasterSeed(seed);
-  const wallet_hdpath = "m/44'/60'/0'/0/";
-  const account_index = 0
-  let fullPath = wallet_hdpath + account_index
-  if (DEBUG) console.log("fullPath", fullPath)
-  const wallet = hdwallet.derivePath(fullPath).getWallet();
-  const privateKey = "0x" + wallet._privKey.toString('hex');
-  if (DEBUG) console.log("privateKey", privateKey)
-  var EthUtil = require('ethereumjs-util');
-  const address = "0x" + EthUtil.privateToAddress(wallet._privKey).toString('hex')
-  console.log("🔐 Account Generated as " + address + " and set as mnemonic in packages/hardhat")
-  console.log("💬 Use 'yarn run account' to get more information about the deployment account.")
-
-  fs.writeFileSync("./" + address + ".txt", mnemonic.toString())
-  fs.writeFileSync("./mnemonic.txt", mnemonic.toString())
-});
-
-task("mine", "Looks for a deployer account that will give leading zeros")
-  .addParam("searchFor", "String to search for")
-  .setAction(async (taskArgs, { network, ethers }) => {
-
-  let contract_address = ""
-  let address;
-
-  const bip39 = require("bip39")
-  const hdkey = require('ethereumjs-wallet/hdkey');
-
-  let mnemonic = ""
-  while(contract_address.indexOf(taskArgs.searchFor)!=0){
-
-    mnemonic = bip39.generateMnemonic()
-    if (DEBUG) console.log("mnemonic", mnemonic)
-    const seed = await bip39.mnemonicToSeed(mnemonic)
-    if (DEBUG) console.log("seed", seed)
-    const hdwallet = hdkey.fromMasterSeed(seed);
-    const wallet_hdpath = "m/44'/60'/0'/0/";
-    const account_index = 0
-    let fullPath = wallet_hdpath + account_index
-    if (DEBUG) console.log("fullPath", fullPath)
-    const wallet = hdwallet.derivePath(fullPath).getWallet();
-    const privateKey = "0x" + wallet._privKey.toString('hex');
-    if (DEBUG) console.log("privateKey", privateKey)
-    var EthUtil = require('ethereumjs-util');
-    address = "0x" + EthUtil.privateToAddress(wallet._privKey).toString('hex')
-
-
-    const rlp = require('rlp');
-    const keccak = require('keccak');
-
-    let nonce = 0x00; //The nonce must be a hex literal!
-    let sender = address;
-
-    let input_arr = [ sender, nonce ];
-    let rlp_encoded = rlp.encode(input_arr);
-
-    let contract_address_long = keccak('keccak256').update(rlp_encoded).digest('hex');
-
-    contract_address = contract_address_long.substring(24); //Trim the first 24 characters.
-
-
-  }
-
-  console.log("⛏  Account Mined as " + address + " and set as mnemonic in packages/hardhat")
-  console.log("📜 This will create the first contract: "+chalk.magenta("0x"+contract_address));
-  console.log("💬 Use 'yarn run account' to get more information about the deployment account.")
-
-  fs.writeFileSync("./" + address + "_produces"+contract_address+".txt", mnemonic.toString())
-  fs.writeFileSync("./mnemonic.txt", mnemonic.toString())
-});
-
-task("account", "Get balance informations for the deployment account.", async (_, { ethers }) => {
-  const hdkey = require('ethereumjs-wallet/hdkey');
-  const bip39 = require("bip39")
-  let mnemonic = fs.readFileSync("./mnemonic.txt").toString().trim()
-  if (DEBUG) console.log("mnemonic", mnemonic)
-  const seed = await bip39.mnemonicToSeed(mnemonic)
-  if (DEBUG) console.log("seed", seed)
-  const hdwallet = hdkey.fromMasterSeed(seed);
-  const wallet_hdpath = "m/44'/60'/0'/0/";
-  const account_index = 0
-  let fullPath = wallet_hdpath + account_index
-  if (DEBUG) console.log("fullPath", fullPath)
-  const wallet = hdwallet.derivePath(fullPath).getWallet();
-  const privateKey = "0x" + wallet._privKey.toString('hex');
-  if (DEBUG) console.log("privateKey", privateKey)
-  var EthUtil = require('ethereumjs-util');
-  const address = "0x" + EthUtil.privateToAddress(wallet._privKey).toString('hex')
-
-  var qrcode = require('qrcode-terminal');
-  qrcode.generate(address);
-  console.log("‍📬 Deployer Account is " + address)
-  for (let n in config.networks) {
-    //console.log(config.networks[n],n)
-    try {
-
-      let provider = new ethers.providers.JsonRpcProvider(config.networks[n].url)
-      let balance = (await provider.getBalance(address))
-      console.log(" -- " + n + " --  -- -- 📡 ")
-      console.log("   balance: " + ethers.utils.formatEther(balance))
-      console.log("   nonce: " + (await provider.getTransactionCount(address)))
-    } catch (e) {
-      if (DEBUG) {
-        console.log(e)
-      }
-    }
-  }
-
-});
-
-
-async function addr(ethers, addr) {
-  if (isAddress(addr)) {
-    return getAddress(addr);
-  }
-  const accounts = await ethers.provider.listAccounts();
-  if (accounts[addr] !== undefined) {
-    return accounts[addr];
-  }
-  throw `Could not normalize address: ${addr}`;
-}
-
-task("accounts", "Prints the list of accounts", async (_, { ethers }) => {
-  const accounts = await ethers.provider.listAccounts();
-  accounts.forEach((account) => console.log(account));
-});
-
-task("blockNumber", "Prints the block number", async (_, { ethers }) => {
-  const blockNumber = await ethers.provider.getBlockNumber();
-  console.log(blockNumber);
-});
-
-task("balance", "Prints an account's balance")
-    .addPositionalParam("account", "The account's address")
-    .setAction(async (taskArgs, { ethers }) => {
-      const balance = await ethers.provider.getBalance(
-          await addr(ethers, taskArgs.account)
-      );
-      console.log(formatUnits(balance, "ether"), "ETH");
-    });
-
-function send(signer, txparams) {
-  return signer.sendTransaction(txparams, (error, transactionHash) => {
-    if (error) {
-      debug(`Error: ${error}`);
-    }
-    debug(`transactionHash: ${transactionHash}`);
-    // checkForReceipt(2, params, transactionHash, resolve)
-  });
-}
-
-task("send", "Send ETH")
-  .addParam("from", "From address or account index")
-  .addOptionalParam("to", "To address or account index")
-  .addOptionalParam("amount", "Amount to send in ether")
-  .addOptionalParam("data", "Data included in transaction")
-  .addOptionalParam("gasPrice", "Price you are willing to pay in gwei")
-  .addOptionalParam("gasLimit", "Limit of how much gas to spend")
-
-  .setAction(async (taskArgs, { network, ethers }) => {
-    const from = await addr(ethers, taskArgs.from);
-    debug(`Normalized from address: ${from}`);
-    const fromSigner = await ethers.provider.getSigner(from);
-
-    let to;
-    if (taskArgs.to) {
-      to = await addr(ethers, taskArgs.to);
-      debug(`Normalized to address: ${to}`);
-    }
-
-    const txRequest = {
-      from: await fromSigner.getAddress(),
-      to,
-      value: parseUnits(
-          taskArgs.amount ? taskArgs.amount : "0",
-          "ether"
-      ).toHexString(),
-      nonce: await fromSigner.getTransactionCount(),
-      gasPrice: parseUnits(
-          taskArgs.gasPrice ? taskArgs.gasPrice : "1.001",
-          "gwei"
-      ).toHexString(),
-      gasLimit: taskArgs.gasLimit ? taskArgs.gasLimit : 24000,
-      chainId: network.config.chainId,
-    };
-
-    if (taskArgs.data !== undefined) {
-      txRequest.data = taskArgs.data;
-      debug(`Adding data to payload: ${txRequest.data}`);
-    }
-    debug(txRequest.gasPrice / 1000000000 + " gwei");
-    debug(JSON.stringify(txRequest, null, 2));
-
-    return send(fromSigner, txRequest);
-});
->>>>>>> 203e7ef7
+  });