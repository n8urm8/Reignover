--- conflicted
+++ resolved
@@ -28,11 +28,7 @@
 //
 const defaultNetwork = "localhost";
 
-<<<<<<< HEAD
-const gasPriceInGwei = 91
-=======
 const mainnetGwei = 21;
->>>>>>> c416428e
 
 function mnemonic() {
   try {
@@ -70,12 +66,7 @@
   networks: {
     localhost: {
       url: "http://localhost:8545",
-<<<<<<< HEAD
-      gasPrice: gasPriceInGwei*1000000000,
-      /*
-=======
       /*      
->>>>>>> c416428e
         notice no mnemonic here? it will just use account 0 of the hardhat node to deploy
         (you can put in a mnemonic here to set the deployer locally)
       
@@ -291,18 +282,6 @@
     compilers: [
       {
         version: "0.8.4",
-<<<<<<< HEAD
-        settings: {
-          optimizer: {
-            enabled: true,
-            runs: 200
-          }
-        }
-      },
-      {
-        version: "0.7.6",
-=======
->>>>>>> c416428e
         settings: {
           optimizer: {
             enabled: true,
