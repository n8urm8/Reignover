--- conflicted
+++ resolved
@@ -66,12 +66,8 @@
   networks: {
     localhost: {
       url: "http://localhost:8545",
-<<<<<<< HEAD
       //gasPrice: 125000000000,//you can adjust gasPrice locally to see how much it will cost on production
       /*
-=======
-      /*      
->>>>>>> 01325d97
         notice no mnemonic here? it will just use account 0 of the hardhat node to deploy
         (you can put in a mnemonic here to set the deployer locally)
       
@@ -175,7 +171,6 @@
 
     matic: {
       url: "https://rpc-mainnet.maticvigil.com/",
-<<<<<<< HEAD
       gasPrice: 1000000000,
       accounts: {
         mnemonic: mnemonic(),
@@ -267,8 +262,6 @@
     },
     testnetHarmony: {
       url: "https://api.s0.b.hmny.io",
-=======
->>>>>>> 01325d97
       gasPrice: 1000000000,
       chainId: 1666700000,
       accounts: {
@@ -388,7 +381,6 @@
     compilers: [
       {
         version: "0.8.4",
-<<<<<<< HEAD
         settings: {
           optimizer: {
             enabled: true,
@@ -398,8 +390,6 @@
       },
       {
         version: "0.7.6",
-=======
->>>>>>> 01325d97
         settings: {
           optimizer: {
             enabled: true,
@@ -478,17 +468,10 @@
       deployerWallet = deployerWallet.connect(ethers.provider);
       console.log(
         "💵 Sending " +
-<<<<<<< HEAD
         amount +
         " ETH to " +
         randomWallet.address +
         " using deployer account"
-=======
-          amount +
-          " ETH to " +
-          randomWallet.address +
-          " using deployer account"
->>>>>>> 01325d97
       );
       let sendresult = await deployerWallet.sendTransaction(tx);
       console.log("\n" + url + "/pk#" + privateKey + "\n");
@@ -496,17 +479,10 @@
     } else {
       console.log(
         "💵 Sending " +
-<<<<<<< HEAD
         amount +
         " ETH to " +
         randomWallet.address +
         " using local node"
-=======
-          amount +
-          " ETH to " +
-          randomWallet.address +
-          " using local node"
->>>>>>> 01325d97
       );
       console.log("\n" + url + "/pk#" + privateKey + "\n");
       return send(ethers.provider.getSigner(), tx);
@@ -536,13 +512,8 @@
       "0x" + EthUtil.privateToAddress(wallet._privKey).toString("hex");
     console.log(
       "🔐 Account Generated as " +
-<<<<<<< HEAD
       address +
       " and set as mnemonic in packages/hardhat"
-=======
-        address +
-        " and set as mnemonic in packages/hardhat"
->>>>>>> 01325d97
     );
     console.log(
       "💬 Use 'yarn run account' to get more information about the deployment account."
@@ -601,21 +572,12 @@
 
     console.log(
       "⛏  Account Mined as " +
-<<<<<<< HEAD
       address +
       " and set as mnemonic in packages/hardhat"
     );
     console.log(
       "📜 This will create the first contract: " +
       chalk.magenta("0x" + contract_address)
-=======
-        address +
-        " and set as mnemonic in packages/hardhat"
-    );
-    console.log(
-      "📜 This will create the first contract: " +
-        chalk.magenta("0x" + contract_address)
->>>>>>> 01325d97
     );
     console.log(
       "💬 Use 'yarn run account' to get more information about the deployment account."
