require("dotenv").config();
const { utils } = require("ethers");
const fs = require("fs");
const chalk = require("chalk");

require("@nomiclabs/hardhat-waffle");
require("@tenderly/hardhat-tenderly");

require("hardhat-deploy");
require("hardhat-gas-reporter");

require("@eth-optimism/hardhat-ovm");
require("@nomiclabs/hardhat-ethers");

const { isAddress, getAddress, formatUnits, parseUnits } = utils;

/*
      📡 This is where you configure your deploy configuration for 🏗 scaffold-eth

      check out `packages/scripts/deploy.js` to customize your deployment

      out of the box it will auto deploy anything in the `contracts` folder and named *.sol
      plus it will use *.args for constructor args
*/

//
// Select the network you want to deploy to here:
//
const defaultNetwork = "localhost";

const mainnetGwei = 21;

function mnemonic() {
  try {
    return fs.readFileSync("./mnemonic.txt").toString().trim();
  } catch (e) {
    if (defaultNetwork !== "localhost") {
      console.log(
        "☢️ WARNING: No mnemonic file created for a deploy account. Try `yarn run generate` and then `yarn run account`."
      );
    }
  }
  return "";
}

module.exports = {
  defaultNetwork,

  /**
   * gas reporter configuration that let's you know
   * an estimate of gas for contract deployments and function calls
   * More here: https://hardhat.org/plugins/hardhat-gas-reporter.html
   */
  gasReporter: {
    currency: "USD",
    coinmarketcap: process.env.COINMARKETCAP || null,
  },

  // if you want to deploy to a testnet, mainnet, or xdai, you will need to configure:
  // 1. An Infura key (or similar)
  // 2. A private key for the deployer
  // DON'T PUSH THESE HERE!!!
  // An `example.env` has been provided in the Hardhat root. Copy it and rename it `.env`
  // Follow the directions, and uncomment the network you wish to deploy to.

  networks: {
    localhost: {
      url: "http://localhost:8545",
      /*
        notice no mnemonic here? it will just use account 0 of the hardhat node to deploy
        (you can put in a mnemonic here to set the deployer locally)

      */
    },

    // rinkeby: {
    //   url: `https://rinkeby.infura.io/v3/${process.env.RINKEBY_INFURA_KEY}`,
    //   accounts: [`${process.env.RINKEBY_DEPLOYER_PRIV_KEY}`],
    // },
    // kovan: {
    //   url: `https://rinkeby.infura.io/v3/${process.env.KOVAN_INFURA_KEY}`,
    //   accounts: [`${process.env.KOVAN_DEPLOYER_PRIV_KEY}`],
    // },
    // mainnet: {
    //   url: `https://mainnet.infura.io/v3/${process.env.MAINNET_INFURA_KEY}`,
    //   accounts: [`${process.env.MAINNET_DEPLOYER_PRIV_KEY}`],
    // },
    // ropsten: {
    //   url: `https://ropsten.infura.io/v3/${process.env.ROPSTEN_INFURA_KEY}`,
    //   accounts: [`${process.env.ROPSTEN_DEPLOYER_PRIV_KEY}`],
    // },
    // goerli: {
    //   url: `https://goerli.infura.io/v3/${process.env.GOERLI_INFURA_KEY}`,
    //   accounts: [`${process.env.GOERLI_DEPLOYER_PRIV_KEY}`],
    // },
    // xdai: {
    //   url: 'https://dai.poa.network',
    //   gasPrice: 1000000000,
    //   accounts: [`${process.env.XDAI_DEPLOYER_PRIV_KEY}`],
    // },

    rinkeby: {
<<<<<<< HEAD
      url: "https://rinkeby.infura.io/v3/e87710128e304ecca5165ef54bb793d6", // <---- YOUR INFURA ID! (or it won't work)
=======
      url: "https://rinkeby.infura.io/v3/460f40a260564ac4a4f4b3fffb032dad", // <---- YOUR INFURA ID! (or it won't work)
>>>>>>> c416428e

      //    url: "https://speedy-nodes-nyc.moralis.io/XXXXXXXXXXXXXXXXXXXXXXX/eth/rinkeby", // <---- YOUR MORALIS ID! (not limited to infura)

      accounts: {
        mnemonic: mnemonic(),
      },
    },
    kovan: {
      url: "https://kovan.infura.io/v3/460f40a260564ac4a4f4b3fffb032dad", // <---- YOUR INFURA ID! (or it won't work)

      //    url: "https://speedy-nodes-nyc.moralis.io/XXXXXXXXXXXXXXXXXXXXXXX/eth/kovan", // <---- YOUR MORALIS ID! (not limited to infura)

      accounts: {
        mnemonic: mnemonic(),
      },
    },
    mainnet: {
      url: "https://mainnet.infura.io/v3/460f40a260564ac4a4f4b3fffb032dad", // <---- YOUR INFURA ID! (or it won't work)

      //      url: "https://speedy-nodes-nyc.moralis.io/XXXXXXXXXXXXXXXXXXXXXXXXX/eth/mainnet", // <---- YOUR MORALIS ID! (not limited to infura)

      gasPrice: mainnetGwei * 1000000000,
      accounts: {
        mnemonic: mnemonic(),
      },
    },
    ropsten: {
<<<<<<< HEAD
      url: "https://ropsten.infura.io/v3/e87710128e304ecca5165ef54bb793d6", // <---- YOUR INFURA ID! (or it won't work)

      //      url: "https://speedy-nodes-nyc.moralis.io/XXXXXXXXXXXXXXXXXXXXXXXXX/eth/ropsten",// <---- YOUR MORALIS ID! (not limited to infura)
=======
      url: "https://ropsten.infura.io/v3/460f40a260564ac4a4f4b3fffb032dad", // <---- YOUR INFURA ID! (or it won't work)

      //      url: "https://speedy-nodes-nyc.moralis.io/XXXXXXXXXXXXXXXXXXXXXXXXX/eth/ropsten",// <---- YOUR MORALIS ID! (not limited to infura)

>>>>>>> c416428e
      accounts: {
        mnemonic: mnemonic(),
      },
    },
    goerli: {
      url: "https://goerli.infura.io/v3/460f40a260564ac4a4f4b3fffb032dad", // <---- YOUR INFURA ID! (or it won't work)

      //      url: "https://speedy-nodes-nyc.moralis.io/XXXXXXXXXXXXXXXXXXXXXXXXX/eth/goerli", // <---- YOUR MORALIS ID! (not limited to infura)

      accounts: {
        mnemonic: mnemonic(),
      },
    },
    xdai: {
      url: "https://rpc.xdaichain.com/",
      gasPrice: 1000000000,
      accounts: {
        mnemonic: mnemonic(),
      },
    },
    polygon: {
      url: "https://speedy-nodes-nyc.moralis.io/XXXXXXXXXXXXXXXXXXXx/polygon/mainnet", // <---- YOUR MORALIS ID! (not limited to infura)
      gasPrice: 1000000000,
      accounts: {
        mnemonic: mnemonic(),
      },
    },
    polytest: {
      url: "https://speedy-nodes-nyc.moralis.io/XXXXXXXXXXXXXXXXXXXXXXX/polygon/mumbai", // <---- YOUR MORALIS ID! (not limited to infura)
      gasPrice: 1000000000,
      accounts: {
        mnemonic: mnemonic(),
      },
    },

    matic: {
      url: "https://rpc-mainnet.maticvigil.com/",
      gasPrice: 1000000000,
      accounts: {
        mnemonic: mnemonic(),
      },
    },
    rinkebyArbitrum: {
      url: "https://rinkeby.arbitrum.io/rpc",
      gasPrice: 0,
      accounts: {
        mnemonic: mnemonic(),
      },
      companionNetworks: {
        l1: "rinkeby",
      },
    },
    localArbitrum: {
      url: "http://localhost:8547",
      gasPrice: 0,
      accounts: {
        mnemonic: mnemonic(),
      },
      companionNetworks: {
        l1: "localArbitrumL1",
      },
    },
    localArbitrumL1: {
      url: "http://localhost:7545",
      gasPrice: 0,
      accounts: {
        mnemonic: mnemonic(),
      },
      companionNetworks: {
        l2: "localArbitrum",
      },
    },
    kovanOptimism: {
      url: "https://kovan.optimism.io",
      gasPrice: 0,
      accounts: {
        mnemonic: mnemonic(),
      },
      ovm: true,
      companionNetworks: {
        l1: "kovan",
      },
    },
    localOptimism: {
      url: "http://localhost:8545",
      gasPrice: 0,
      accounts: {
        mnemonic: mnemonic(),
      },
      ovm: true,
      companionNetworks: {
        l1: "localOptimismL1",
      },
    },
    localOptimismL1: {
      url: "http://localhost:9545",
      gasPrice: 0,
      accounts: {
        mnemonic: mnemonic(),
      },
      companionNetworks: {
        l2: "localOptimism",
      },
    },
    localAvalanche: {
      url: "http://localhost:9650/ext/bc/C/rpc",
      gasPrice: 225000000000,
      chainId: 43112,
      accounts: {
        mnemonic: mnemonic(),
      },
    },
    fujiAvalanche: {
      url: "https://api.avax-test.network/ext/bc/C/rpc",
      gasPrice: 225000000000,
      chainId: 43113,
      accounts: {
        mnemonic: mnemonic(),
      },
    },
    mainnetAvalanche: {
      url: "https://api.avax.network/ext/bc/C/rpc",
      gasPrice: 225000000000,
      chainId: 43114,
      accounts: {
        mnemonic: mnemonic(),
      },
    },
    testnetHarmony: {
      url: "https://api.s0.b.hmny.io",
      gasPrice: 1000000000,
      chainId: 1666700000,
      accounts: {
        mnemonic: mnemonic(),
      },
    },
    mainnetHarmony: {
      url: "https://api.harmony.one",
      gasPrice: 1000000000,
      chainId: 1666600000,
      accounts: {
        mnemonic: mnemonic(),
      },
    },
  },
  solidity: {
    compilers: [
      {
        version: "0.8.4",
        settings: {
          optimizer: {
            enabled: true,
            runs: 200,
          },
        },
      },
      {
        version: "0.6.7",
        settings: {
          optimizer: {
            enabled: true,
            runs: 200,
          },
        },
      },
    ],
  },
  ovm: {
    solcVersion: "0.7.6",
  },
  namedAccounts: {
    deployer: {
      default: 0, // here this will by default take the first account as deployer
    },
  },
};

const DEBUG = false;

function debug(text) {
  if (DEBUG) {
    console.log(text);
  }
}

task("wallet", "Create a wallet (pk) link", async (_, { ethers }) => {
  const randomWallet = ethers.Wallet.createRandom();
  const privateKey = randomWallet._signingKey().privateKey;
  console.log("🔐 WALLET Generated as " + randomWallet.address + "");
  console.log("🔗 http://localhost:3000/pk#" + privateKey);
});

task("fundedwallet", "Create a wallet (pk) link and fund it with deployer?")
  .addOptionalParam(
    "amount",
    "Amount of ETH to send to wallet after generating"
  )
  .addOptionalParam("url", "URL to add pk to")
  .setAction(async (taskArgs, { network, ethers }) => {
    const randomWallet = ethers.Wallet.createRandom();
    const privateKey = randomWallet._signingKey().privateKey;
    console.log("🔐 WALLET Generated as " + randomWallet.address + "");
    let url = taskArgs.url ? taskArgs.url : "http://localhost:3000";

    let localDeployerMnemonic;
    try {
      localDeployerMnemonic = fs.readFileSync("./mnemonic.txt");
      localDeployerMnemonic = localDeployerMnemonic.toString().trim();
    } catch (e) {
      /* do nothing - this file isn't always there */
    }

    let amount = taskArgs.amount ? taskArgs.amount : "0.01";
    const tx = {
      to: randomWallet.address,
      value: ethers.utils.parseEther(amount),
    };

    //SEND USING LOCAL DEPLOYER MNEMONIC IF THERE IS ONE
    // IF NOT SEND USING LOCAL HARDHAT NODE:
    if (localDeployerMnemonic) {
      let deployerWallet = new ethers.Wallet.fromMnemonic(
        localDeployerMnemonic
      );
      deployerWallet = deployerWallet.connect(ethers.provider);
      console.log(
        "💵 Sending " +
          amount +
          " ETH to " +
          randomWallet.address +
          " using deployer account"
      );
      let sendresult = await deployerWallet.sendTransaction(tx);
      console.log("\n" + url + "/pk#" + privateKey + "\n");
      return;
    } else {
      console.log(
        "💵 Sending " +
          amount +
          " ETH to " +
          randomWallet.address +
          " using local node"
      );
      console.log("\n" + url + "/pk#" + privateKey + "\n");
      return send(ethers.provider.getSigner(), tx);
    }
  });

task(
  "generate",
  "Create a mnemonic for builder deploys",
  async (_, { ethers }) => {
    const bip39 = require("bip39");
    const hdkey = require("ethereumjs-wallet/hdkey");
    const mnemonic = bip39.generateMnemonic();
    if (DEBUG) console.log("mnemonic", mnemonic);
    const seed = await bip39.mnemonicToSeed(mnemonic);
    if (DEBUG) console.log("seed", seed);
    const hdwallet = hdkey.fromMasterSeed(seed);
    const wallet_hdpath = "m/44'/60'/0'/0/";
    const account_index = 0;
    let fullPath = wallet_hdpath + account_index;
    if (DEBUG) console.log("fullPath", fullPath);
    const wallet = hdwallet.derivePath(fullPath).getWallet();
    const privateKey = "0x" + wallet._privKey.toString("hex");
    if (DEBUG) console.log("privateKey", privateKey);
    var EthUtil = require("ethereumjs-util");
    const address =
      "0x" + EthUtil.privateToAddress(wallet._privKey).toString("hex");
    console.log(
      "🔐 Account Generated as " +
        address +
        " and set as mnemonic in packages/hardhat"
    );
    console.log(
      "💬 Use 'yarn run account' to get more information about the deployment account."
    );

    fs.writeFileSync("./" + address + ".txt", mnemonic.toString());
    fs.writeFileSync("./mnemonic.txt", mnemonic.toString());
  }
);

task(
  "mineContractAddress",
  "Looks for a deployer account that will give leading zeros"
)
  .addParam("searchFor", "String to search for")
  .setAction(async (taskArgs, { network, ethers }) => {
    let contract_address = "";
    let address;

    const bip39 = require("bip39");
    const hdkey = require("ethereumjs-wallet/hdkey");

    let mnemonic = "";
    while (contract_address.indexOf(taskArgs.searchFor) != 0) {
      mnemonic = bip39.generateMnemonic();
      if (DEBUG) console.log("mnemonic", mnemonic);
      const seed = await bip39.mnemonicToSeed(mnemonic);
      if (DEBUG) console.log("seed", seed);
      const hdwallet = hdkey.fromMasterSeed(seed);
      const wallet_hdpath = "m/44'/60'/0'/0/";
      const account_index = 0;
      let fullPath = wallet_hdpath + account_index;
      if (DEBUG) console.log("fullPath", fullPath);
      const wallet = hdwallet.derivePath(fullPath).getWallet();
      const privateKey = "0x" + wallet._privKey.toString("hex");
      if (DEBUG) console.log("privateKey", privateKey);
      var EthUtil = require("ethereumjs-util");
      address =
        "0x" + EthUtil.privateToAddress(wallet._privKey).toString("hex");

      const rlp = require("rlp");
      const keccak = require("keccak");

      let nonce = 0x00; //The nonce must be a hex literal!
      let sender = address;

      let input_arr = [sender, nonce];
      let rlp_encoded = rlp.encode(input_arr);

      let contract_address_long = keccak("keccak256")
        .update(rlp_encoded)
        .digest("hex");

      contract_address = contract_address_long.substring(24); //Trim the first 24 characters.
    }

    console.log(
      "⛏  Account Mined as " +
        address +
        " and set as mnemonic in packages/hardhat"
    );
    console.log(
      "📜 This will create the first contract: " +
        chalk.magenta("0x" + contract_address)
    );
    console.log(
      "💬 Use 'yarn run account' to get more information about the deployment account."
    );

    fs.writeFileSync(
      "./" + address + "_produces" + contract_address + ".txt",
      mnemonic.toString()
    );
    fs.writeFileSync("./mnemonic.txt", mnemonic.toString());
  });

task(
  "account",
  "Get balance informations for the deployment account.",
  async (_, { ethers }) => {
    const hdkey = require("ethereumjs-wallet/hdkey");
    const bip39 = require("bip39");
    let mnemonic = fs.readFileSync("./mnemonic.txt").toString().trim();
    if (DEBUG) console.log("mnemonic", mnemonic);
    const seed = await bip39.mnemonicToSeed(mnemonic);
    if (DEBUG) console.log("seed", seed);
    const hdwallet = hdkey.fromMasterSeed(seed);
    const wallet_hdpath = "m/44'/60'/0'/0/";
    const account_index = 0;
    let fullPath = wallet_hdpath + account_index;
    if (DEBUG) console.log("fullPath", fullPath);
    const wallet = hdwallet.derivePath(fullPath).getWallet();
    const privateKey = "0x" + wallet._privKey.toString("hex");
    if (DEBUG) console.log("privateKey", privateKey);
    var EthUtil = require("ethereumjs-util");
    const address =
      "0x" + EthUtil.privateToAddress(wallet._privKey).toString("hex");

    var qrcode = require("qrcode-terminal");
    qrcode.generate(address);
    console.log("‍📬 Deployer Account is " + address);
    for (let n in config.networks) {
      //console.log(config.networks[n],n)
      try {
        let provider = new ethers.providers.JsonRpcProvider(
          config.networks[n].url
        );
        let balance = await provider.getBalance(address);
        console.log(" -- " + n + " --  -- -- 📡 ");
        console.log("   balance: " + ethers.utils.formatEther(balance));
        console.log(
          "   nonce: " + (await provider.getTransactionCount(address))
        );
      } catch (e) {
        if (DEBUG) {
          console.log(e);
        }
      }
    }
  }
);

async function addr(ethers, addr) {
  if (isAddress(addr)) {
    return getAddress(addr);
  }
  const accounts = await ethers.provider.listAccounts();
  if (accounts[addr] !== undefined) {
    return accounts[addr];
  }
  throw `Could not normalize address: ${addr}`;
}

task("accounts", "Prints the list of accounts", async (_, { ethers }) => {
  const accounts = await ethers.provider.listAccounts();
  accounts.forEach((account) => console.log(account));
});

task("blockNumber", "Prints the block number", async (_, { ethers }) => {
  const blockNumber = await ethers.provider.getBlockNumber();
  console.log(blockNumber);
});

task("balance", "Prints an account's balance")
  .addPositionalParam("account", "The account's address")
  .setAction(async (taskArgs, { ethers }) => {
    const balance = await ethers.provider.getBalance(
      await addr(ethers, taskArgs.account)
    );
    console.log(formatUnits(balance, "ether"), "ETH");
  });

function send(signer, txparams) {
  return signer.sendTransaction(txparams, (error, transactionHash) => {
    if (error) {
      debug(`Error: ${error}`);
    }
    debug(`transactionHash: ${transactionHash}`);
    // checkForReceipt(2, params, transactionHash, resolve)
  });
}

task("send", "Send ETH")
  .addParam("from", "From address or account index")
  .addOptionalParam("to", "To address or account index")
  .addOptionalParam("amount", "Amount to send in ether")
  .addOptionalParam("data", "Data included in transaction")
  .addOptionalParam("gasPrice", "Price you are willing to pay in gwei")
  .addOptionalParam("gasLimit", "Limit of how much gas to spend")

  .setAction(async (taskArgs, { network, ethers }) => {
    const from = await addr(ethers, taskArgs.from);
    debug(`Normalized from address: ${from}`);
    const fromSigner = await ethers.provider.getSigner(from);

    let to;
    if (taskArgs.to) {
      to = await addr(ethers, taskArgs.to);
      debug(`Normalized to address: ${to}`);
    }

    const txRequest = {
      from: await fromSigner.getAddress(),
      to,
      value: parseUnits(
        taskArgs.amount ? taskArgs.amount : "0",
        "ether"
      ).toHexString(),
      nonce: await fromSigner.getTransactionCount(),
      gasPrice: parseUnits(
        taskArgs.gasPrice ? taskArgs.gasPrice : "1.001",
        "gwei"
      ).toHexString(),
      gasLimit: taskArgs.gasLimit ? taskArgs.gasLimit : 24000,
      chainId: network.config.chainId,
    };

    if (taskArgs.data !== undefined) {
      txRequest.data = taskArgs.data;
      debug(`Adding data to payload: ${txRequest.data}`);
    }
    debug(txRequest.gasPrice / 1000000000 + " gwei");
    debug(JSON.stringify(txRequest, null, 2));

    return send(fromSigner, txRequest);
  });<|MERGE_RESOLUTION|>--- conflicted
+++ resolved
@@ -100,11 +100,7 @@
     // },
 
     rinkeby: {
-<<<<<<< HEAD
-      url: "https://rinkeby.infura.io/v3/e87710128e304ecca5165ef54bb793d6", // <---- YOUR INFURA ID! (or it won't work)
-=======
       url: "https://rinkeby.infura.io/v3/460f40a260564ac4a4f4b3fffb032dad", // <---- YOUR INFURA ID! (or it won't work)
->>>>>>> c416428e
 
       //    url: "https://speedy-nodes-nyc.moralis.io/XXXXXXXXXXXXXXXXXXXXXXX/eth/rinkeby", // <---- YOUR MORALIS ID! (not limited to infura)
 
@@ -132,16 +128,9 @@
       },
     },
     ropsten: {
-<<<<<<< HEAD
-      url: "https://ropsten.infura.io/v3/e87710128e304ecca5165ef54bb793d6", // <---- YOUR INFURA ID! (or it won't work)
+      url: "https://ropsten.infura.io/v3/460f40a260564ac4a4f4b3fffb032dad", // <---- YOUR INFURA ID! (or it won't work)
 
       //      url: "https://speedy-nodes-nyc.moralis.io/XXXXXXXXXXXXXXXXXXXXXXXXX/eth/ropsten",// <---- YOUR MORALIS ID! (not limited to infura)
-=======
-      url: "https://ropsten.infura.io/v3/460f40a260564ac4a4f4b3fffb032dad", // <---- YOUR INFURA ID! (or it won't work)
-
-      //      url: "https://speedy-nodes-nyc.moralis.io/XXXXXXXXXXXXXXXXXXXXXXXXX/eth/ropsten",// <---- YOUR MORALIS ID! (not limited to infura)
-
->>>>>>> c416428e
       accounts: {
         mnemonic: mnemonic(),
       },
