<<<<<<< HEAD
# 🏗 scaffold-eth - 🎟 Simple NFT Example

> Mint and display NFTs on Ethereum with a full example app...
=======
# Welcome to Scaffold-eth
Scaffold-eth is everything you need to get started building decentralized applications on Ethereum! 🚀

# About Scaffold-eth
Scaffold-eth provides an out-of-the-shelf stack for rapid prototyping on Ethereum, giving developers access to state-of-the-art tools to quickly learn and ship an Ethereum-based dApp. 
>>>>>>> c6b0d00b

# The Scaffold-eth stack
Scaffold-eth is not a product itself but more of a combination or stack of other great products. It allows you to quickly build and iterate over your smart contracts and frontends. It leverages:

<<<<<<< HEAD
## 🏃‍♀️ Quick Start

required: [Node](https://nodejs.org/dist/latest-v12.x/) plus [Yarn](https://classic.yarnpkg.com/en/docs/install/) and [Git](https://git-scm.com/downloads)

```bash
git clone https://github.com/austintgriffith/scaffold-eth.git simple-nft-example

cd simple-nft-example

git checkout simple-nft-example
```

```bash

=======
- Hardhat for running local networks, deploying and testing smart contracts.
- React for building a frontend, using many useful pre-made components and hooks.
- Ant for your UI. But can be easily changed to Bootstrap or some other library you prefer.
- Surge for publishing your app.
- Tenderly / The Graph / Etherscan / Infura / Blocknative and more!
- Support for L2 / Sidechains like Optimism and Arbitrum.

# Installation and setup

⚠️ First, make sure you have: [Node](https://nodejs.org/dist/latest-v12.x/) plus [Yarn](https://classic.yarnpkg.com/en/docs/install/) and [Git](https://git-scm.com/downloads)

```bash
git clone https://github.com/austintgriffith/scaffold-eth.git
cd scaffold-eth
>>>>>>> c6b0d00b
yarn install
yarn chain
```

> in a second terminal window:

```bash
<<<<<<< HEAD
cd simple-nft-example
yarn chain

=======
cd scaffold-eth
yarn start
>>>>>>> c6b0d00b
```

> in a third terminal window:

```bash
cd simple-nft-example
yarn deploy
<<<<<<< HEAD

```

📱 Open http://localhost:3000 to see the app

---

> ✏️ Edit the mint script `mint.js` in `packages/hardhat/scripts` and update the `toAddress` to your frontend address (wallet address in the top right or localhost:3000).

![image](https://user-images.githubusercontent.com/2653167/109536489-03e77a80-7a7b-11eb-8464-4876dc22547c.png)

> in a terminal window run the **mint** script:

```bash

yarn mint

```

![image](https://user-images.githubusercontent.com/2653167/109536688-44df8f00-7a7b-11eb-9382-7205f927c628.png)

👀 You should see your collectibles show up if you minted to the correct address:

![image](https://user-images.githubusercontent.com/2653167/109536827-6c365c00-7a7b-11eb-8482-2a7bb33a1bb5.png)

👛 Open an _incognito_ window and navigate to http://localhost:3000 (You'll notice it has a new wallet address).

⛽️ Grab some gas for each account using the faucet:

![image](https://user-images.githubusercontent.com/2653167/109543971-35b10f00-7a84-11eb-832e-36d6b66afbe7.png)

🎟 Send an NFT to the _incognito_ window address:

![image](https://user-images.githubusercontent.com/2653167/109536955-925bfc00-7a7b-11eb-855d-bf1523ac524d.png)

<br/>

🕵🏻‍♂️ Inspect the `Debug Contracts` tab to figure out what address is the `owner` of `YourCollectible`?

💼 Edit your deployment script `deploy.js` in `packages/hardhat/scripts`

---

🔏 Edit your smart contract `YourCollectible.sol` in `packages/hardhat/contracts`

📝 Edit your frontend `App.jsx` in `packages/react-app/src`

🔑 Create wallet links to your app with `yarn wallet` and `yarn fundedwallet`

⬇️ Installing a new package to your frontend? You need to `cd packages/react-app` and then `yarn add PACKAGE`

## 📡 Deploy NFT smart contract!

🛰 Ready to deploy to a testnet?

> Change the `defaultNetwork` in `packages/hardhat/hardhat.config.js`

![image](https://user-images.githubusercontent.com/2653167/109538427-4d38c980-7a7d-11eb-878b-b59b6d316014.png)

🔐 Generate a deploy account with `yarn generate`

![image](https://user-images.githubusercontent.com/2653167/109537873-a2c0a680-7a7c-11eb-95de-729dbf3399a3.png)

👛 View your deployer address using `yarn account` (You'll need to fund this account. Hint: use an [instant wallet](https://instantwallet.io) to fund your account via QR code)

![image](https://user-images.githubusercontent.com/2653167/109537339-ff6f9180-7a7b-11eb-85b0-46cd72311d12.png)

👨‍🎤 Deploy your NFT smart contract:

```bash
yarn deploy
```

---

---

> ✏️ Edit your frontend `App.jsx` in `packages/react-app/src` to change the `targetNetwork` to wherever you deployed your contract:

![image](https://user-images.githubusercontent.com/2653167/109539175-3e9ee200-7a7e-11eb-8d26-3b107a276461.png)

You should see the correct network in the frontend:

![image](https://user-images.githubusercontent.com/2653167/109539305-655d1880-7a7e-11eb-9385-c169645dc2b5.png)

An instant wallet running on xDAI insired by [xdai.io](https://xdai.io).

🎫 Ready to mint a batch of NFTs for reals?

```bash
yarn mint

await tenderlyVerify(
  {contractName: "YourContract",
   contractAddress: yourContract.address
})
```

Make sure your target network is present in the hardhat networks config, then either update the default network in `hardhat.config.js` to your network of choice or run:

```
yarn deploy --network NETWORK_OF_CHOICE
```

Once verified, they will then be available to view on Tenderly!

![image](https://user-images.githubusercontent.com/2653167/109539529-a5240000-7a7e-11eb-8d58-6dd7a14e1454.png)

## ⚔️ Side Quests

#### 🐟 Open Sea

> Add your contract to OpenSea ( create -> submit NFTs -> "or add an existing contract" )

(It can take a while before they show up, but here is an example:)

https://testnets.opensea.io/assets/0xc2839329166d3d004aaedb94dde4173651babccf/1

---

#### 🔍 Etherscan Contract Verification

> run `yarn flatten > flat.txt` (You will need to clean up extra junk at the top and bottom of flat.txt. Sorry, rookie stuff here.)

> copy the contents of `flat.txt` to the block explorer and select compiler `v0.6.7` and `Yes` to `Optimization` (200 runs if anyone asks)

![image](https://user-images.githubusercontent.com/2653167/109540618-f84a8280-7a7f-11eb-9a34-c239f1271247.png)

---

#### 🔶 Infura

> You will need to get a key from [infura.io](https://infura.io) and paste it into `constants.js` in `packages/react-app/src`:

![image](https://user-images.githubusercontent.com/2653167/109541146-b5d57580-7a80-11eb-9f9e-04ea33f5f45a.png)

---

## 🛳 Ship the app!

> ⚙️ build and upload your frontend and share the url with your friends...

```bash

# build it:

yarn build

# upload it:

yarn surge

Join the telegram [support chat 💬](https://t.me/joinchat/KByvmRe5wkR-8F_zz6AjpA)  to ask questions and find others building with 🏗 scaffold-eth!

yarn s3

===================================================== [⏫ back to the top ⏫](https://github.com/austintgriffith/scaffold-eth#-scaffold-eth)

yarn ipfs
```

![image](https://user-images.githubusercontent.com/2653167/109540985-7575f780-7a80-11eb-9ebd-39079cc2eb55.png)

> 👩‍❤️‍👨 Share your public url with a friend and ask them for their address to send them a collectible :)

![transfernft2](https://user-images.githubusercontent.com/2653167/109542105-df42d100-7a81-11eb-9e3a-7cc1f1ee0fb7.gif)
=======
```

If everything goes smoothly you should now have a local network running, with the starter contracts deployed and the frontend React app running on https://localhost:3000.

# Documentation

For a more in-depth explanation, documentation, quick start guide, tutorials, tips and many more resources, visit our documentation site: [docs.scaffoldeth.io](https://docs.scaffoldeth.io) 

# 💬 Support Chat

Join the telegram [support chat 💬](https://t.me/joinchat/KByvmRe5wkR-8F_zz6AjpA) to ask questions and find others building with 🏗 scaffold-eth!
>>>>>>> c6b0d00b
<|MERGE_RESOLUTION|>--- conflicted
+++ resolved
@@ -1,34 +1,12 @@
-<<<<<<< HEAD
-# 🏗 scaffold-eth - 🎟 Simple NFT Example
-
-> Mint and display NFTs on Ethereum with a full example app...
-=======
 # Welcome to Scaffold-eth
 Scaffold-eth is everything you need to get started building decentralized applications on Ethereum! 🚀
 
 # About Scaffold-eth
 Scaffold-eth provides an out-of-the-shelf stack for rapid prototyping on Ethereum, giving developers access to state-of-the-art tools to quickly learn and ship an Ethereum-based dApp. 
->>>>>>> c6b0d00b
 
 # The Scaffold-eth stack
 Scaffold-eth is not a product itself but more of a combination or stack of other great products. It allows you to quickly build and iterate over your smart contracts and frontends. It leverages:
 
-<<<<<<< HEAD
-## 🏃‍♀️ Quick Start
-
-required: [Node](https://nodejs.org/dist/latest-v12.x/) plus [Yarn](https://classic.yarnpkg.com/en/docs/install/) and [Git](https://git-scm.com/downloads)
-
-```bash
-git clone https://github.com/austintgriffith/scaffold-eth.git simple-nft-example
-
-cd simple-nft-example
-
-git checkout simple-nft-example
-```
-
-```bash
-
-=======
 - Hardhat for running local networks, deploying and testing smart contracts.
 - React for building a frontend, using many useful pre-made components and hooks.
 - Ant for your UI. But can be easily changed to Bootstrap or some other library you prefer.
@@ -43,7 +21,6 @@
 ```bash
 git clone https://github.com/austintgriffith/scaffold-eth.git
 cd scaffold-eth
->>>>>>> c6b0d00b
 yarn install
 yarn chain
 ```
@@ -51,189 +28,15 @@
 > in a second terminal window:
 
 ```bash
-<<<<<<< HEAD
-cd simple-nft-example
-yarn chain
-
-=======
 cd scaffold-eth
 yarn start
->>>>>>> c6b0d00b
 ```
 
 > in a third terminal window:
 
 ```bash
-cd simple-nft-example
+cd scaffold-eth
 yarn deploy
-<<<<<<< HEAD
-
-```
-
-📱 Open http://localhost:3000 to see the app
-
----
-
-> ✏️ Edit the mint script `mint.js` in `packages/hardhat/scripts` and update the `toAddress` to your frontend address (wallet address in the top right or localhost:3000).
-
-![image](https://user-images.githubusercontent.com/2653167/109536489-03e77a80-7a7b-11eb-8464-4876dc22547c.png)
-
-> in a terminal window run the **mint** script:
-
-```bash
-
-yarn mint
-
-```
-
-![image](https://user-images.githubusercontent.com/2653167/109536688-44df8f00-7a7b-11eb-9382-7205f927c628.png)
-
-👀 You should see your collectibles show up if you minted to the correct address:
-
-![image](https://user-images.githubusercontent.com/2653167/109536827-6c365c00-7a7b-11eb-8482-2a7bb33a1bb5.png)
-
-👛 Open an _incognito_ window and navigate to http://localhost:3000 (You'll notice it has a new wallet address).
-
-⛽️ Grab some gas for each account using the faucet:
-
-![image](https://user-images.githubusercontent.com/2653167/109543971-35b10f00-7a84-11eb-832e-36d6b66afbe7.png)
-
-🎟 Send an NFT to the _incognito_ window address:
-
-![image](https://user-images.githubusercontent.com/2653167/109536955-925bfc00-7a7b-11eb-855d-bf1523ac524d.png)
-
-<br/>
-
-🕵🏻‍♂️ Inspect the `Debug Contracts` tab to figure out what address is the `owner` of `YourCollectible`?
-
-💼 Edit your deployment script `deploy.js` in `packages/hardhat/scripts`
-
----
-
-🔏 Edit your smart contract `YourCollectible.sol` in `packages/hardhat/contracts`
-
-📝 Edit your frontend `App.jsx` in `packages/react-app/src`
-
-🔑 Create wallet links to your app with `yarn wallet` and `yarn fundedwallet`
-
-⬇️ Installing a new package to your frontend? You need to `cd packages/react-app` and then `yarn add PACKAGE`
-
-## 📡 Deploy NFT smart contract!
-
-🛰 Ready to deploy to a testnet?
-
-> Change the `defaultNetwork` in `packages/hardhat/hardhat.config.js`
-
-![image](https://user-images.githubusercontent.com/2653167/109538427-4d38c980-7a7d-11eb-878b-b59b6d316014.png)
-
-🔐 Generate a deploy account with `yarn generate`
-
-![image](https://user-images.githubusercontent.com/2653167/109537873-a2c0a680-7a7c-11eb-95de-729dbf3399a3.png)
-
-👛 View your deployer address using `yarn account` (You'll need to fund this account. Hint: use an [instant wallet](https://instantwallet.io) to fund your account via QR code)
-
-![image](https://user-images.githubusercontent.com/2653167/109537339-ff6f9180-7a7b-11eb-85b0-46cd72311d12.png)
-
-👨‍🎤 Deploy your NFT smart contract:
-
-```bash
-yarn deploy
-```
-
----
-
----
-
-> ✏️ Edit your frontend `App.jsx` in `packages/react-app/src` to change the `targetNetwork` to wherever you deployed your contract:
-
-![image](https://user-images.githubusercontent.com/2653167/109539175-3e9ee200-7a7e-11eb-8d26-3b107a276461.png)
-
-You should see the correct network in the frontend:
-
-![image](https://user-images.githubusercontent.com/2653167/109539305-655d1880-7a7e-11eb-9385-c169645dc2b5.png)
-
-An instant wallet running on xDAI insired by [xdai.io](https://xdai.io).
-
-🎫 Ready to mint a batch of NFTs for reals?
-
-```bash
-yarn mint
-
-await tenderlyVerify(
-  {contractName: "YourContract",
-   contractAddress: yourContract.address
-})
-```
-
-Make sure your target network is present in the hardhat networks config, then either update the default network in `hardhat.config.js` to your network of choice or run:
-
-```
-yarn deploy --network NETWORK_OF_CHOICE
-```
-
-Once verified, they will then be available to view on Tenderly!
-
-![image](https://user-images.githubusercontent.com/2653167/109539529-a5240000-7a7e-11eb-8d58-6dd7a14e1454.png)
-
-## ⚔️ Side Quests
-
-#### 🐟 Open Sea
-
-> Add your contract to OpenSea ( create -> submit NFTs -> "or add an existing contract" )
-
-(It can take a while before they show up, but here is an example:)
-
-https://testnets.opensea.io/assets/0xc2839329166d3d004aaedb94dde4173651babccf/1
-
----
-
-#### 🔍 Etherscan Contract Verification
-
-> run `yarn flatten > flat.txt` (You will need to clean up extra junk at the top and bottom of flat.txt. Sorry, rookie stuff here.)
-
-> copy the contents of `flat.txt` to the block explorer and select compiler `v0.6.7` and `Yes` to `Optimization` (200 runs if anyone asks)
-
-![image](https://user-images.githubusercontent.com/2653167/109540618-f84a8280-7a7f-11eb-9a34-c239f1271247.png)
-
----
-
-#### 🔶 Infura
-
-> You will need to get a key from [infura.io](https://infura.io) and paste it into `constants.js` in `packages/react-app/src`:
-
-![image](https://user-images.githubusercontent.com/2653167/109541146-b5d57580-7a80-11eb-9f9e-04ea33f5f45a.png)
-
----
-
-## 🛳 Ship the app!
-
-> ⚙️ build and upload your frontend and share the url with your friends...
-
-```bash
-
-# build it:
-
-yarn build
-
-# upload it:
-
-yarn surge
-
-Join the telegram [support chat 💬](https://t.me/joinchat/KByvmRe5wkR-8F_zz6AjpA)  to ask questions and find others building with 🏗 scaffold-eth!
-
-yarn s3
-
-===================================================== [⏫ back to the top ⏫](https://github.com/austintgriffith/scaffold-eth#-scaffold-eth)
-
-yarn ipfs
-```
-
-![image](https://user-images.githubusercontent.com/2653167/109540985-7575f780-7a80-11eb-9ebd-39079cc2eb55.png)
-
-> 👩‍❤️‍👨 Share your public url with a friend and ask them for their address to send them a collectible :)
-
-![transfernft2](https://user-images.githubusercontent.com/2653167/109542105-df42d100-7a81-11eb-9e3a-7cc1f1ee0fb7.gif)
-=======
 ```
 
 If everything goes smoothly you should now have a local network running, with the starter contracts deployed and the frontend React app running on https://localhost:3000.
@@ -244,5 +47,4 @@
 
 # 💬 Support Chat
 
-Join the telegram [support chat 💬](https://t.me/joinchat/KByvmRe5wkR-8F_zz6AjpA) to ask questions and find others building with 🏗 scaffold-eth!
->>>>>>> c6b0d00b
+Join the telegram [support chat 💬](https://t.me/joinchat/KByvmRe5wkR-8F_zz6AjpA) to ask questions and find others building with 🏗 scaffold-eth!