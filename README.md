<<<<<<< HEAD
# 🏗 Scaffold-ETH

> everything you need to build on Ethereum! 🚀

🧪 Quickly experiment with Solidity using a frontend that adapts to your smart contract:
=======

# 🏗 scaffold-eth - 🎲 Push The Button
> A base template for multiplayer turn-based game on Ethereum...
---
>>>>>>> 203e7ef7

![image](https://user-images.githubusercontent.com/2653167/124158108-c14ca380-da56-11eb-967e-69cde37ca8eb.png)

<<<<<<< HEAD

# 🏄‍♂️ Quick Start
=======
```bash
git clone https://github.com/austintgriffith/scaffold-eth.git push-the-button-dev

cd push-the-button-dev

git checkout push-the-button-dev
```
>>>>>>> 203e7ef7

Prerequisites: [Node](https://nodejs.org/en/download/) plus [Yarn](https://classic.yarnpkg.com/en/docs/install/) and [Git](https://git-scm.com/downloads)

> clone/fork 🏗 scaffold-eth:

```bash
git clone https://github.com/austintgriffith/scaffold-eth.git
```

> install and start your 👷‍ Hardhat chain:

```bash
<<<<<<< HEAD
cd scaffold-eth
yarn install
=======
cd push-the-button-dev
>>>>>>> 203e7ef7
yarn chain
```

> in a second terminal window, start your 📱 frontend:

```bash
<<<<<<< HEAD
cd scaffold-eth
yarn start
```

> in a third terminal window, 🛰 deploy your contract:

```bash
cd scaffold-eth
yarn deploy
```

🔏 Edit your smart contract `YourContract.sol` in `packages/hardhat/contracts`

📝 Edit your frontend `App.jsx` in `packages/react-app/src`

💼 Edit your deployment scripts in `packages/hardhat/deploy`

📱 Open http://localhost:3000 to see the app

# 📚 Documentation

Documentation, tutorials, challenges, and many more resources, visit: [docs.scaffoldeth.io](https://docs.scaffoldeth.io)
=======
cd push-the-button-dev
yarn deploy

```

📱 Open http://localhost:3000 to see the app

What you are seeing right now is the default “push the button template” from `minesweeper.js`

👛 Open an incognito window and navigate to http://localhost:3000 (You'll notice it has a new wallet address).


⛽️ Grab some gas for each account using the faucet:

![image](https://user-images.githubusercontent.com/31567169/110157380-87012b80-7e01-11eb-88a3-4d6652368c87.png)


🎟 Stake the ETH from each account:

![image](https://user-images.githubusercontent.com/31567169/110157434-98e2ce80-7e01-11eb-8b42-b37af72b7766.png)
---
You'll see the Pool Value, Player Count and the Participants list update

Start a round by pressing Start Game, you'll see something like this 👇🏽

![image](https://user-images.githubusercontent.com/31567169/110158029-52da3a80-7e02-11eb-9132-8108d5f5998f.png)


The game here on is pretty straightforward
- The goal is to generate the largest number by sheer luck
- The account whose turn it is to play is allowed to click the "Spin the Roulette wheel" button
- Once he clicks the button, a random number is generated via the commit-reveal scheme
- The winning number is updated if this number is the largest yet. 
- There is 30 second deadline before he loses his turn
- If he loses his turn, anybody but him can "Skip Turn" for him
- When everyone is done playing, the winner is declared and everyone can withdraw their winnings
---


🕵🏻‍♂️ Inspect the `Debug Contracts` tab to figure out what address is the `owner` of `YourCollectible`?

💼 Edit your deployment script `deploy.js` in `packages/hardhat/scripts`

---

🔏 Edit your game variables and working fro, `YourContract.sol` in `packages/hardhat/contracts`

📝 Edit your frontend `PushTheButton.jsx` in `packages/react-app/src/views`


---

## 📡 Deploy the game!

🛰 Ready to deploy to a testnet?

> Change the `defaultNetwork` in `packages/hardhat/hardhat.config.js`

![image](https://user-images.githubusercontent.com/2653167/109538427-4d38c980-7a7d-11eb-878b-b59b6d316014.png)

🔐 Generate a deploy account with `yarn generate`

![image](https://user-images.githubusercontent.com/2653167/109537873-a2c0a680-7a7c-11eb-95de-729dbf3399a3.png)


👛 View your deployer address using `yarn account` (You'll need to fund this account. Hint: use an [instant wallet](https://instantwallet.io) to fund your account via QR code)

![image](https://user-images.githubusercontent.com/2653167/109537339-ff6f9180-7a7b-11eb-85b0-46cd72311d12.png)

👨‍🎤 Deploy your game:

```bash
yarn deploy
```
---

> ✏️ Edit your frontend `App.jsx` in `packages/react-app/src` to change the `targetNetwork` to wherever you deployed your contract:

![image](https://user-images.githubusercontent.com/2653167/109539175-3e9ee200-7a7e-11eb-8d26-3b107a276461.png)

You should see the correct network in the frontend:

![image](https://user-images.githubusercontent.com/2653167/109539305-655d1880-7a7e-11eb-9385-c169645dc2b5.png)
>>>>>>> 203e7ef7

# 🔭 Learning Solidity

<<<<<<< HEAD
📕 Read the docs: https://docs.soliditylang.org

📚 Go through each topic from [solidity by example](https://solidity-by-example.org) editing `YourContract.sol` in **🏗 scaffold-eth**

- [Primitive Data Types](https://solidity-by-example.org/primitives/)
- [Mappings](https://solidity-by-example.org/mapping/)
- [Structs](https://solidity-by-example.org/structs/)
- [Modifiers](https://solidity-by-example.org/function-modifier/)
- [Events](https://solidity-by-example.org/events/)
- [Inheritance](https://solidity-by-example.org/inheritance/)
- [Payable](https://solidity-by-example.org/payable/)
- [Fallback](https://solidity-by-example.org/fallback/)

📧 Learn the [Solidity globals and units](https://solidity.readthedocs.io/en/v0.6.6/units-and-global-variables.html)

# 🛠 Buidl

Check out all the [active branches](https://github.com/austintgriffith/scaffold-eth/branches/active), [open issues](https://github.com/austintgriffith/scaffold-eth/issues), and join/fund the 🏰 [BuidlGuidl](https://BuidlGuidl.com)!
=======

## ⚔️ Side Quests

#### 🐟 Integrate L2 solutions for ETH
While playing a game, the ETH network often feels slow, integrate a L2 solution like MATIC (this one’s already done for you, try others)

#### 💰 Redesign the rewards system 
Currently the user gets heavily penalised if he misses a turn, be more kind to your players or they might not come back 😢
>>>>>>> 203e7ef7

  
 - 🚤  [Follow the full Ethereum Speed Run](https://medium.com/@austin_48503/%EF%B8%8Fethereum-dev-speed-run-bd72bcba6a4c)

<<<<<<< HEAD

 - 🎟  [Create your first NFT](https://github.com/austintgriffith/scaffold-eth/tree/simple-nft-example)
 - 🥩  [Build a staking smart contract](https://github.com/austintgriffith/scaffold-eth/tree/challenge-1-decentralized-staking)
 - 🏵  [Deploy a token and vendor](https://github.com/austintgriffith/scaffold-eth/tree/challenge-2-token-vendor)
 - 🎫  [Extend the NFT example to make a "buyer mints" marketplace](https://github.com/austintgriffith/scaffold-eth/tree/buyer-mints-nft)
 - 🎲  [Learn about commit/reveal](https://github.com/austintgriffith/scaffold-eth/tree/commit-reveal-with-frontend)
 - ✍️  [Learn how ecrecover works](https://github.com/austintgriffith/scaffold-eth/tree/signature-recover)
 - 👩‍👩‍👧‍👧  [Build a multi-sig that uses off-chain signatures](https://github.com/austintgriffith/scaffold-eth/tree/meta-multi-sig)
 - ⏳  [Extend the multi-sig to stream ETH](https://github.com/austintgriffith/scaffold-eth/tree/streaming-meta-multi-sig)
 - ⚖️  [Learn how a simple DEX works](https://medium.com/@austin_48503/%EF%B8%8F-minimum-viable-exchange-d84f30bd0c90)
 - 🦍  [Ape into learning!](https://github.com/austintgriffith/scaffold-eth/tree/aave-ape)

# 💬 Support Chat

Join the telegram [support chat 💬](https://t.me/joinchat/KByvmRe5wkR-8F_zz6AjpA) to ask questions and find others building with 🏗 scaffold-eth!

---

🙏 Please check out our [Gitcoin grant](https://gitcoin.co/grants/2851/scaffold-eth) too!
=======
#### 🔶 Infura

> You will need to get a key from [infura.io](https://infura.io) and paste it into `constants.js` in `packages/react-app/src`:

![image](https://user-images.githubusercontent.com/2653167/109541146-b5d57580-7a80-11eb-9f9e-04ea33f5f45a.png)

---

## 🛳 Ship the app!

> ⚙️ build and upload your frontend and share the url with your friends...

```bash

# build it:

yarn build

# upload it:

yarn surge

OR

yarn s3

OR

yarn ipfs
```

![image](https://user-images.githubusercontent.com/2653167/109540985-7575f780-7a80-11eb-9ebd-39079cc2eb55.png)

> 👩‍❤️‍👨 Share your public url with a friend and invite them for a game!!
>>>>>>> 203e7ef7
<|MERGE_RESOLUTION|>--- conflicted
+++ resolved
@@ -1,22 +1,10 @@
-<<<<<<< HEAD
-# 🏗 Scaffold-ETH
-
-> everything you need to build on Ethereum! 🚀
-
-🧪 Quickly experiment with Solidity using a frontend that adapts to your smart contract:
-=======
 
 # 🏗 scaffold-eth - 🎲 Push The Button
 > A base template for multiplayer turn-based game on Ethereum...
 ---
->>>>>>> 203e7ef7
 
 ![image](https://user-images.githubusercontent.com/2653167/124158108-c14ca380-da56-11eb-967e-69cde37ca8eb.png)
 
-<<<<<<< HEAD
-
-# 🏄‍♂️ Quick Start
-=======
 ```bash
 git clone https://github.com/austintgriffith/scaffold-eth.git push-the-button-dev
 
@@ -24,7 +12,6 @@
 
 git checkout push-the-button-dev
 ```
->>>>>>> 203e7ef7
 
 Prerequisites: [Node](https://nodejs.org/en/download/) plus [Yarn](https://classic.yarnpkg.com/en/docs/install/) and [Git](https://git-scm.com/downloads)
 
@@ -37,42 +24,13 @@
 > install and start your 👷‍ Hardhat chain:
 
 ```bash
-<<<<<<< HEAD
-cd scaffold-eth
-yarn install
-=======
 cd push-the-button-dev
->>>>>>> 203e7ef7
 yarn chain
 ```
 
 > in a second terminal window, start your 📱 frontend:
 
 ```bash
-<<<<<<< HEAD
-cd scaffold-eth
-yarn start
-```
-
-> in a third terminal window, 🛰 deploy your contract:
-
-```bash
-cd scaffold-eth
-yarn deploy
-```
-
-🔏 Edit your smart contract `YourContract.sol` in `packages/hardhat/contracts`
-
-📝 Edit your frontend `App.jsx` in `packages/react-app/src`
-
-💼 Edit your deployment scripts in `packages/hardhat/deploy`
-
-📱 Open http://localhost:3000 to see the app
-
-# 📚 Documentation
-
-Documentation, tutorials, challenges, and many more resources, visit: [docs.scaffoldeth.io](https://docs.scaffoldeth.io)
-=======
 cd push-the-button-dev
 yarn deploy
 
@@ -156,30 +114,9 @@
 You should see the correct network in the frontend:
 
 ![image](https://user-images.githubusercontent.com/2653167/109539305-655d1880-7a7e-11eb-9385-c169645dc2b5.png)
->>>>>>> 203e7ef7
 
-# 🔭 Learning Solidity
+Documentation, tutorials, challenges, and many more resources, visit: [docs.scaffoldeth.io](https://docs.scaffoldeth.io)
 
-<<<<<<< HEAD
-📕 Read the docs: https://docs.soliditylang.org
-
-📚 Go through each topic from [solidity by example](https://solidity-by-example.org) editing `YourContract.sol` in **🏗 scaffold-eth**
-
-- [Primitive Data Types](https://solidity-by-example.org/primitives/)
-- [Mappings](https://solidity-by-example.org/mapping/)
-- [Structs](https://solidity-by-example.org/structs/)
-- [Modifiers](https://solidity-by-example.org/function-modifier/)
-- [Events](https://solidity-by-example.org/events/)
-- [Inheritance](https://solidity-by-example.org/inheritance/)
-- [Payable](https://solidity-by-example.org/payable/)
-- [Fallback](https://solidity-by-example.org/fallback/)
-
-📧 Learn the [Solidity globals and units](https://solidity.readthedocs.io/en/v0.6.6/units-and-global-variables.html)
-
-# 🛠 Buidl
-
-Check out all the [active branches](https://github.com/austintgriffith/scaffold-eth/branches/active), [open issues](https://github.com/austintgriffith/scaffold-eth/issues), and join/fund the 🏰 [BuidlGuidl](https://BuidlGuidl.com)!
-=======
 
 ## ⚔️ Side Quests
 
@@ -188,32 +125,9 @@
 
 #### 💰 Redesign the rewards system 
 Currently the user gets heavily penalised if he misses a turn, be more kind to your players or they might not come back 😢
->>>>>>> 203e7ef7
 
-  
- - 🚤  [Follow the full Ethereum Speed Run](https://medium.com/@austin_48503/%EF%B8%8Fethereum-dev-speed-run-bd72bcba6a4c)
+Check out all the [active branches](https://github.com/austintgriffith/scaffold-eth/branches/active), [open issues](https://github.com/austintgriffith/scaffold-eth/issues), and join/fund the 🏰 [BuidlGuidl](https://BuidlGuidl.com)!
 
-<<<<<<< HEAD
-
- - 🎟  [Create your first NFT](https://github.com/austintgriffith/scaffold-eth/tree/simple-nft-example)
- - 🥩  [Build a staking smart contract](https://github.com/austintgriffith/scaffold-eth/tree/challenge-1-decentralized-staking)
- - 🏵  [Deploy a token and vendor](https://github.com/austintgriffith/scaffold-eth/tree/challenge-2-token-vendor)
- - 🎫  [Extend the NFT example to make a "buyer mints" marketplace](https://github.com/austintgriffith/scaffold-eth/tree/buyer-mints-nft)
- - 🎲  [Learn about commit/reveal](https://github.com/austintgriffith/scaffold-eth/tree/commit-reveal-with-frontend)
- - ✍️  [Learn how ecrecover works](https://github.com/austintgriffith/scaffold-eth/tree/signature-recover)
- - 👩‍👩‍👧‍👧  [Build a multi-sig that uses off-chain signatures](https://github.com/austintgriffith/scaffold-eth/tree/meta-multi-sig)
- - ⏳  [Extend the multi-sig to stream ETH](https://github.com/austintgriffith/scaffold-eth/tree/streaming-meta-multi-sig)
- - ⚖️  [Learn how a simple DEX works](https://medium.com/@austin_48503/%EF%B8%8F-minimum-viable-exchange-d84f30bd0c90)
- - 🦍  [Ape into learning!](https://github.com/austintgriffith/scaffold-eth/tree/aave-ape)
-
-# 💬 Support Chat
-
-Join the telegram [support chat 💬](https://t.me/joinchat/KByvmRe5wkR-8F_zz6AjpA) to ask questions and find others building with 🏗 scaffold-eth!
-
----
-
-🙏 Please check out our [Gitcoin grant](https://gitcoin.co/grants/2851/scaffold-eth) too!
-=======
 #### 🔶 Infura
 
 > You will need to get a key from [infura.io](https://infura.io) and paste it into `constants.js` in `packages/react-app/src`:
@@ -247,5 +161,4 @@
 
 ![image](https://user-images.githubusercontent.com/2653167/109540985-7575f780-7a80-11eb-9ebd-39079cc2eb55.png)
 
-> 👩‍❤️‍👨 Share your public url with a friend and invite them for a game!!
->>>>>>> 203e7ef7
+> 👩‍❤️‍👨 Share your public url with a friend and invite them for a game!!