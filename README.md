# 📚 Background Info/ Setup

This scaffold-eth branch introduces a file upload component. 

🗝️ Currently, there are two ways to get data uploaded to IPFS...

1). Calling the 'addToIPFS' hook in a component in your app:

```bash
const addToIPFS = async fileToUpload => {
    for await (const result of ipfs.add(fileToUpload)) {
        return result
    }
}
```
or

2). Using the manifest approach which is showcased in the buyer-mints-nft branch:

Here the developer edits the 'artwork.js' file and publishes to IPFS via the 'upload.js' script.
This script uses the smae 'addToIPFS' hook that is shown in option one, the difference is this script can do a batch deploy of all your files/artwork. 

✴️ 3). This branch introduces a third method. Here we allow the user to upload an image from their device right into the app. Two methods are presented for tackling this scenario. The first is a traditional aws server setup which is detailed below. The second is a direct upload to IPFS option. Here image files can be uploaded to IPFS from a react app. This is useful for the various 'NFT creator' apps, allowing for more flexible image generation.



---------------Following-Steps-Related-To-AWS-Setup----------------------

3a. Sign in to AWS console or create account for free.

3b. Navigate to the S3 service and create a 'bucket' for the image data. It is important to set the permissions for this bucket to be public. Next update the 'Bucket Policy' to a very simple policy crated with the policy generator.

```bash
{
    "Version": "2012-10-17",
    "Statement": [
        {
            "Sid": "PublicRead",
            "Effect": "Allow",
            "Principal": "*",
            "Action": [
                "s3:GetObject",
                "s3:GetObjectVersion"
            ],
            "Resource": "arn:aws:s3:::yourbucketname/*"
        }
    ]
}

```

Next, update the CORS policy with again a very simple policy which allows the 'PUT', 'HEAD', and 'GET' methods on this bucket.

```bash
[
    {
        "AllowedHeaders": [
            "*"
        ],
        "AllowedMethods": [
            "PUT",
            "HEAD",
            "GET"
        ],
        "AllowedOrigins": [
            "*"
        ],
        "ExposeHeaders": []
    }
]
```

Save and create the bucket. Back to our code in the component file 'BucketToIPFS.jsx' update the bucketname variable in the aws config section.

3c. Next, navigate to the Lambda aws services and set up the Lambda function that will process requests from the client application and return a secure upload URL for the client to use. 

Click 'Create Function', name the function 'getPresignedImageUrl' with node.js runtime enviroment. 

In the 'code' tab copy and paste the following:

```bash
const AWS = require('aws-sdk')
AWS.config.update({ region: process.env.AWS_REGION })
const s3 = new AWS.S3()

const uploadBucket = "yourbucketname"

// Change this value to adjust the signed URLs expiration
const URL_EXPIRATION_SECONDS = 300

// Main Lambda entry point
exports.handler = async (event) => {
return await getUploadURL(event)
}

const getUploadURL = async function(event) {
const randomID = parseInt(Math.random() * 10000000)
const Key = `${randomID}.jpg`

// Get signed URL from S3
const s3Params = {
    Bucket: uploadBucket,
    Key,
    Expires: URL_EXPIRATION_SECONDS,
    ContentType: 'image/jpeg',

    // This ACL makes the uploaded object publicly readable. You must also uncomment
    // the extra permission for the Lambda function in the SAM template.

    // ACL: 'public-read'
}

console.log('Params: ', s3Params)
const uploadURL = await s3.getSignedUrlPromise('putObject', s3Params)

return JSON.stringify({
    uploadURL: uploadURL,
    Key
})
}
```

After updating the code be sure to test and deploy the code from the aws console. 

Next, we need a trigger for the Lambda function. The trigger is essentially a URL which is called from the client and initiates the lambda function. The lambda function returns a secure url and a key for the data, which will be uploaded to our bucket. 

On the Lambda services page in AWS click 'Add Trigger', next use the API Gateway option. Next select, 'Create an API' from the dropdown. Select 'HTTP API' as the API type. Security can be set to open or JWT token if your app support authentication token flow. Then click 'Add' to finish creating the trigger.

Navigate back to the Lambda services page on aws and find the 'details' for the trigger we just created. In the 'details' for the trigger there is a API endpoint which has been generated for us and we will use to get the upload URL and data key. Add this endpoint to the aws config variable in the BucketToIPFS.jsx code.

<<<<<<< HEAD
[AWS Docs for uploading to s3 from client](https://aws.amazon.com/blogs/compute/uploading-to-amazon-s3-directly-from-a-web-or-mobile-application/)

Review section titled: 'Overview of serverless uploading to S3'. This is the main authentication flow for making PUT requests to an aws s3 bucket.

-------------------------------------------------------------------------------

# 🏄‍♂️ Quick Start

Prerequisites: [Node](https://nodejs.org/en/download/) plus [Yarn](https://classic.yarnpkg.com/en/docs/install/) and [Git](https://git-scm.com/downloads)

> clone/fork 🏗 scaffold-eth:

```bash
git clone https://github.com/austintgriffith/scaffold-eth.git image-upload-ipfs
cd image-upload-ipfs
git checkout image-upload-ipfs
```

> install and start your 👷‍ Hardhat chain:

```bash
cd image-upload-ipfs
yarn install
yarn chain
```

> in a second terminal window, start your 📱 frontend:

```bash
cd image-upload-ipfs
yarn start
```
=======
  
 - 🚤  [Follow the full Ethereum Speed Run](https://medium.com/@austin_48503/%EF%B8%8Fethereum-dev-speed-run-bd72bcba6a4c)


 - 🎟  [Create your first NFT](https://github.com/austintgriffith/scaffold-eth/tree/simple-nft-example)
 - 🥩  [Build a staking smart contract](https://github.com/austintgriffith/scaffold-eth/tree/challenge-1-decentralized-staking)
 - 🏵  [Deploy a token and vendor](https://github.com/austintgriffith/scaffold-eth/tree/challenge-2-token-vendor)
 - 🎫  [Extend the NFT example to make a "buyer mints" marketplace](https://github.com/austintgriffith/scaffold-eth/tree/buyer-mints-nft)
 - 🎲  [Learn about commit/reveal](https://github.com/austintgriffith/scaffold-eth/tree/commit-reveal-with-frontend)
 - ✍️  [Learn how ecrecover works](https://github.com/austintgriffith/scaffold-eth/tree/signature-recover)
 - 👩‍👩‍👧‍👧  [Build a multi-sig that uses off-chain signatures](https://github.com/austintgriffith/scaffold-eth/tree/meta-multi-sig)
 - ⏳  [Extend the multi-sig to stream ETH](https://github.com/austintgriffith/scaffold-eth/tree/streaming-meta-multi-sig)
 - ⚖️  [Learn how a simple DEX works](https://medium.com/@austin_48503/%EF%B8%8F-minimum-viable-exchange-d84f30bd0c90)
 - 🦍  [Ape into learning!](https://github.com/austintgriffith/scaffold-eth/tree/aave-ape)

# 💬 Support Chat

Join the telegram [support chat 💬](https://t.me/joinchat/KByvmRe5wkR-8F_zz6AjpA) to ask questions and find others building with 🏗 scaffold-eth!
>>>>>>> ceba2968

> in a third terminal window, 🛰 deploy your contract:

```bash
cd image-upload-ipfs
yarn deploy
```<|MERGE_RESOLUTION|>--- conflicted
+++ resolved
@@ -128,7 +128,6 @@
 
 Navigate back to the Lambda services page on aws and find the 'details' for the trigger we just created. In the 'details' for the trigger there is a API endpoint which has been generated for us and we will use to get the upload URL and data key. Add this endpoint to the aws config variable in the BucketToIPFS.jsx code.
 
-<<<<<<< HEAD
 [AWS Docs for uploading to s3 from client](https://aws.amazon.com/blogs/compute/uploading-to-amazon-s3-directly-from-a-web-or-mobile-application/)
 
 Review section titled: 'Overview of serverless uploading to S3'. This is the main authentication flow for making PUT requests to an aws s3 bucket.
@@ -142,26 +141,7 @@
 > clone/fork 🏗 scaffold-eth:
 
 ```bash
-git clone https://github.com/austintgriffith/scaffold-eth.git image-upload-ipfs
-cd image-upload-ipfs
-git checkout image-upload-ipfs
-```
-
-> install and start your 👷‍ Hardhat chain:
-
-```bash
-cd image-upload-ipfs
-yarn install
-yarn chain
-```
-
-> in a second terminal window, start your 📱 frontend:
-
-```bash
-cd image-upload-ipfs
-yarn start
-```
-=======
+git
   
  - 🚤  [Follow the full Ethereum Speed Run](https://medium.com/@austin_48503/%EF%B8%8Fethereum-dev-speed-run-bd72bcba6a4c)
 
@@ -180,7 +160,19 @@
 # 💬 Support Chat
 
 Join the telegram [support chat 💬](https://t.me/joinchat/KByvmRe5wkR-8F_zz6AjpA) to ask questions and find others building with 🏗 scaffold-eth!
->>>>>>> ceba2968
+
+```bash
+cd image-upload-ipfs
+yarn install
+yarn chain
+```
+
+> in a second terminal window, start your 📱 frontend:
+
+```bash
+cd image-upload-ipfs
+yarn start
+```
 
 > in a third terminal window, 🛰 deploy your contract:
 
