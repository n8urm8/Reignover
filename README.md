<<<<<<< HEAD
# 🏗 Scaffold-ETH - 🎟 Simple NFT Example

> Build, mint, and send around your own ERC721!

# 🏃‍♀️ Quick Start
Required: [Node](https://nodejs.org/dist/latest-v12.x/) plus [Yarn](https://classic.yarnpkg.com/en/docs/install/#mac-stable) and [Git](https://git-scm.com/downloads)

```
git clone https://github.com/austintgriffith/scaffold-eth.git simple-nft-example
```
```
cd simple-nft-example
git checkout simple-nft-example
=======
# 🏗 Scaffold-ETH

> everything you need to build on Ethereum! 🚀

🧪 Quickly experiment with Solidity using a frontend that adapts to your smart contract:

![image](https://user-images.githubusercontent.com/2653167/124158108-c14ca380-da56-11eb-967e-69cde37ca8eb.png)


# 🏄‍♂️ Quick Start

Prerequisites: [Node](https://nodejs.org/en/download/) plus [Yarn](https://classic.yarnpkg.com/en/docs/install/) and [Git](https://git-scm.com/downloads)

> clone/fork 🏗 scaffold-eth:

```bash
git clone https://github.com/austintgriffith/scaffold-eth.git
```

> install and start your 👷‍ Hardhat chain:

```bash
cd scaffold-eth
>>>>>>> 9dd5acd2
yarn install
yarn start
```

> in a second terminal window, start your 📱 frontend:

```
cd simple-nft-example
yarn chain
```

> in a third terminal window, 🛰 deploy your contract:

```
cd simple-nft-example
yarn deploy
```

<<<<<<< HEAD
📱 Open http://localhost:3000 to see the app

> ✏️ Edit the mint script mint.js in packages/hardhat/scripts and update the toAddress to your frontend address (wallet address in the top right or localhost:3000).

![nft1](https://user-images.githubusercontent.com/526558/124386962-37e5dd00-dcb3-11eb-911e-0afce760d7ee.png)

> in a terminal window run the mint script:
```
yarn mint
```
![nft2](https://user-images.githubusercontent.com/526558/124386972-3d432780-dcb3-11eb-933e-dad7dfd313b2.png)

👀 You should see your collectibles show up if you minted to the correct address:

![nft3](https://user-images.githubusercontent.com/526558/124386983-48965300-dcb3-11eb-88a7-e88ad6307976.png)

👛 Open an incognito window and navigate to http://localhost:3000 (You'll notice it has a new wallet address).

⛽️ Grab some gas for each account using the faucet:

![nft4](https://user-images.githubusercontent.com/526558/124387005-55b34200-dcb3-11eb-8565-1ee40b5634ad.png)

🎟 Send an NFT to the incognito window address:

![nft5](https://user-images.githubusercontent.com/526558/124387008-58ae3280-dcb3-11eb-920d-07b6118f1ab2.png)

🕵🏻‍♂️ Inspect the `Debug Contracts` tab to figure out what address is the `owner` of `YourCollectible`?

💼 Edit your deployment script `deploy.js` in `packages/hardhat/scripts`

🔏 Edit your smart contract `YourCollectible.sol` in `packages/hardhat/contracts`

📝 Edit your frontend `App.jsx` in `packages/react-app/src`

🔑 Create wallet links to your app with `yarn wallet` and `yarn fundedwallet`

⬇️ Installing a new package to your frontend? You need to `cd packages/react-app` and then `yarn add PACKAGE`

# 📡 Deploy NFT smart contract!

🛰 Ready to deploy to a testnet?
> Change the `defaultNetwork` in `packages/hardhat/hardhat.config.js`

![nft6](https://user-images.githubusercontent.com/526558/124387061-7a0f1e80-dcb3-11eb-9f4c-19229f43adec.png)

🔐 Generate a deploy account with `yarn generate`

![nft7](https://user-images.githubusercontent.com/526558/124387064-7d0a0f00-dcb3-11eb-9d0c-195f93547fb9.png)

👛 View your deployer address using `yarn account` (You'll need to fund this account. Hint: use an instant wallet to fund your account via QR code)

![nft8](https://user-images.githubusercontent.com/526558/124387068-8004ff80-dcb3-11eb-9d0f-43fba2b3b791.png)

👨‍🎤 Deploy your NFT smart contract:
```
yarn deploy
```
> ✏️ Edit your frontend `App.jsx` in `packages/react-app/src` to change the `targetNetwork` to wherever you deployed your contract:

![nft9](https://user-images.githubusercontent.com/526558/124387095-9743ed00-dcb3-11eb-8ea5-afc25d7fef80.png)

You should see the correct network in the frontend:

![nft10](https://user-images.githubusercontent.com/526558/124387099-9a3edd80-dcb3-11eb-9a57-54a7d370589a.png)

An instant wallet running on xDAI insired by xdai.io.
🎫 Ready to mint a batch of NFTs for reals?
```
yarn mint

await tenderlyVerify(
  {contractName: "YourContract",
   contractAddress: yourContract.address
})
```
Make sure your target network is present in the hardhat networks config, then either update the default network in `hardhat.config.js` to your network of choice or run:
```
yarn deploy --network NETWORK_OF_CHOICE
```
Once verified, they will then be available to view on Tenderly!

![nft11](https://user-images.githubusercontent.com/526558/124387132-b04c9e00-dcb3-11eb-95d1-03b8c272e52f.png)

# ⚔️ Side Quests
## 🐟 Open Sea
> Add your contract to OpenSea ( create -> submit NFTs -> "or add an existing contract" )

(It can take a while before they show up, but here is an example:)
https://testnets.opensea.io/assets/0xc2839329166d3d004aaedb94dde4173651babccf/1
## 🔍 Etherscan Contract Verification
> run yarn flatten > flat.txt (You will need to clean up extra junk at the top and bottom of flat.txt. Sorry, rookie stuff here.)

> copy the contents of flat.txt to the block explorer and select compiler v0.6.7 and Yes to Optimization (200 runs if anyone asks)

![nft12](https://user-images.githubusercontent.com/526558/124387153-c8bcb880-dcb3-11eb-8191-e53f87129b88.png)

## 🔶 Infura
> You will need to get a key from infura.io and paste it into constants.js in packages/react-app/src:

![nft13](https://user-images.githubusercontent.com/526558/124387174-d83c0180-dcb3-11eb-989e-d58ba15d26db.png)

# 🛳 Ship the app!
> ⚙️ build and upload your frontend and share the url with your friends...

```
# build it:

yarn build

# upload it:

yarn surge

yarn s3

yarn ipfs
```
![nft14](https://user-images.githubusercontent.com/526558/124387203-fe61a180-dcb3-11eb-8d68-82a76a514e43.png)

👩‍❤️‍👨 Share your public url with a friend and ask them for their address to send them a collectible :)

![nft15](https://user-images.githubusercontent.com/526558/124387205-00c3fb80-dcb4-11eb-9e2f-29585e323037.gif)

------------
=======
🔏 Edit your smart contract `YourContract.sol` in `packages/hardhat/contracts`

📝 Edit your frontend `App.jsx` in `packages/react-app/src`

💼 Edit your deployment scripts in `packages/hardhat/deploy`

📱 Open http://localhost:3000 to see the app

# 📚 Documentation

Documentation, tutorials, challenges, and many more resources, visit: [docs.scaffoldeth.io](https://docs.scaffoldeth.io)
>>>>>>> 9dd5acd2

# 🔭 Learning Solidity

📕 Read the docs: https://docs.soliditylang.org

📚 Go through each topic from [solidity by example](https://solidity-by-example.org) editing `YourContract.sol` in **🏗 scaffold-eth**

- [Primitive Data Types](https://solidity-by-example.org/primitives/)
- [Mappings](https://solidity-by-example.org/mapping/)
- [Structs](https://solidity-by-example.org/structs/)
- [Modifiers](https://solidity-by-example.org/function-modifier/)
- [Events](https://solidity-by-example.org/events/)
- [Inheritance](https://solidity-by-example.org/inheritance/)
- [Payable](https://solidity-by-example.org/payable/)
- [Fallback](https://solidity-by-example.org/fallback/)

📧 Learn the [Solidity globals and units](https://solidity.readthedocs.io/en/v0.6.6/units-and-global-variables.html)

# 🛠 Buidl

Check out all the [active branches](https://github.com/austintgriffith/scaffold-eth/branches/active), [open issues](https://github.com/austintgriffith/scaffold-eth/issues), and join/fund the 🏰 [BuidlGuidl](https://BuidlGuidl.com)!

  
 - 🚤  [Follow the full Ethereum Speed Run](https://medium.com/@austin_48503/%EF%B8%8Fethereum-dev-speed-run-bd72bcba6a4c)


 - 🎟  [Create your first NFT](https://github.com/austintgriffith/scaffold-eth/tree/simple-nft-example)
 - 🥩  [Build a staking smart contract](https://github.com/austintgriffith/scaffold-eth/tree/challenge-1-decentralized-staking)
 - 🏵  [Deploy a token and vendor](https://github.com/austintgriffith/scaffold-eth/tree/challenge-2-token-vendor)
 - 🎫  [Extend the NFT example to make a "buyer mints" marketplace](https://github.com/austintgriffith/scaffold-eth/tree/buyer-mints-nft)
 - 🎲  [Learn about commit/reveal](https://github.com/austintgriffith/scaffold-eth/tree/commit-reveal-with-frontend)
 - ✍️  [Learn how ecrecover works](https://github.com/austintgriffith/scaffold-eth/tree/signature-recover)
 - 👩‍👩‍👧‍👧  [Build a multi-sig that uses off-chain signatures](https://github.com/austintgriffith/scaffold-eth/tree/meta-multi-sig)
 - ⏳  [Extend the multi-sig to stream ETH](https://github.com/austintgriffith/scaffold-eth/tree/streaming-meta-multi-sig)
 - ⚖️  [Learn how a simple DEX works](https://medium.com/@austin_48503/%EF%B8%8F-minimum-viable-exchange-d84f30bd0c90)
 - 🦍  [Ape into learning!](https://github.com/austintgriffith/scaffold-eth/tree/aave-ape)

# 💬 Support Chat

Join the telegram [support chat 💬](https://t.me/joinchat/KByvmRe5wkR-8F_zz6AjpA) to ask questions and find others building with 🏗 scaffold-eth!

---

🙏 Please check out our [Gitcoin grant](https://gitcoin.co/grants/2851/scaffold-eth) too!<|MERGE_RESOLUTION|>--- conflicted
+++ resolved
@@ -1,4 +1,3 @@
-<<<<<<< HEAD
 # 🏗 Scaffold-ETH - 🎟 Simple NFT Example
 
 > Build, mint, and send around your own ERC721!
@@ -12,31 +11,6 @@
 ```
 cd simple-nft-example
 git checkout simple-nft-example
-=======
-# 🏗 Scaffold-ETH
-
-> everything you need to build on Ethereum! 🚀
-
-🧪 Quickly experiment with Solidity using a frontend that adapts to your smart contract:
-
-![image](https://user-images.githubusercontent.com/2653167/124158108-c14ca380-da56-11eb-967e-69cde37ca8eb.png)
-
-
-# 🏄‍♂️ Quick Start
-
-Prerequisites: [Node](https://nodejs.org/en/download/) plus [Yarn](https://classic.yarnpkg.com/en/docs/install/) and [Git](https://git-scm.com/downloads)
-
-> clone/fork 🏗 scaffold-eth:
-
-```bash
-git clone https://github.com/austintgriffith/scaffold-eth.git
-```
-
-> install and start your 👷‍ Hardhat chain:
-
-```bash
-cd scaffold-eth
->>>>>>> 9dd5acd2
 yarn install
 yarn start
 ```
@@ -55,7 +29,6 @@
 yarn deploy
 ```
 
-<<<<<<< HEAD
 📱 Open http://localhost:3000 to see the app
 
 > ✏️ Edit the mint script mint.js in packages/hardhat/scripts and update the toAddress to your frontend address (wallet address in the top right or localhost:3000).
@@ -180,19 +153,6 @@
 ![nft15](https://user-images.githubusercontent.com/526558/124387205-00c3fb80-dcb4-11eb-9e2f-29585e323037.gif)
 
 ------------
-=======
-🔏 Edit your smart contract `YourContract.sol` in `packages/hardhat/contracts`
-
-📝 Edit your frontend `App.jsx` in `packages/react-app/src`
-
-💼 Edit your deployment scripts in `packages/hardhat/deploy`
-
-📱 Open http://localhost:3000 to see the app
-
-# 📚 Documentation
-
-Documentation, tutorials, challenges, and many more resources, visit: [docs.scaffoldeth.io](https://docs.scaffoldeth.io)
->>>>>>> 9dd5acd2
 
 # 🔭 Learning Solidity
 
@@ -215,7 +175,7 @@
 
 Check out all the [active branches](https://github.com/austintgriffith/scaffold-eth/branches/active), [open issues](https://github.com/austintgriffith/scaffold-eth/issues), and join/fund the 🏰 [BuidlGuidl](https://BuidlGuidl.com)!
 
-  
+
  - 🚤  [Follow the full Ethereum Speed Run](https://medium.com/@austin_48503/%EF%B8%8Fethereum-dev-speed-run-bd72bcba6a4c)
 
 
