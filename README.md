--- conflicted
+++ resolved
@@ -17,68 +17,6 @@
 git clone https://github.com/austintgriffith/scaffold-eth.git
 ```
 
-<<<<<<< HEAD
-> in a second terminal window:
-
-```bash
-
-yarn chain
-
-```
-
-> in a third terminal window:
-
-```bash
-
-yarn deploy
-
-```
-
-> Use the faucet wallet to send your local account some funds in order to interact with the contract:
-
-![image](https://user-images.githubusercontent.com/2653167/99156785-fd2a2880-2680-11eb-8665-f8415cc77d5d.png)
-
-> Once you run the above steps you can then interact with the contract after clicking on "Example UI" and do all kinds of operations with SMILE Bonding Curve Contract.
-
-<img width="341" alt="Screenshot 2021-01-04 at 8 13 23 AM" src="https://user-images.githubusercontent.com/26670962/103496962-191e9f00-4e66-11eb-9c0e-bd5f4bb04478.png">
-
-
-> The subgraph has also been updated with the bonding curve contract so you can easily set it up seeing the instructions and interact with it with the help of the playground.
-
-<img width="658" alt="Screenshot 2021-01-04 at 8 14 01 AM" src="https://user-images.githubusercontent.com/26670962/103496797-84b43c80-4e65-11eb-8332-79570da748c9.png">
-
-
-## What is a Bonding Curve ?
-![download](https://user-images.githubusercontent.com/26670962/102856353-4e7dc280-444c-11eb-891b-b1e414d9e4a5.png)
-
-A Bonding curve is a mathematical curve that defines a relationship between price and token supply, basically as a the supply of a token increases the it's price increases as well hece the price of nth token will be less than n+1th token and so on.
-
-# How it works ?
-So basically it works like this during the deployment there is a Mock Dai contract that is deployed as well in addition to YourContract.sol and while the owner locks some mock dai into the contract to set the reserve amount which also demonstrates the use of **approve and call** i.e approving YourContract for spending mock dai and minting in the same block, then anyone can call the mint function lock up some eth and they get some SMILE (😃) Tokens minted based on a formula discussed below, and in order to get your mock dai amount back you need to call burn() and burn the SMILE (😃) tokens and based on the price at that point you get that amount of eth back.
-
-# Price Sensitivity
-As mentioned below Purchase Return is basically the number of 😃 Tokens you get when you lock in your Mock DAI Tokens, now this and Sale Return depend on mainly 3 variables
-- **ReserveTokensReceived** The Amount of Mock DAI you decide to lock in.
-- **ReserveTokenBalance** The Mock DAI Tokens already locked before (for testing purposes when no 😃 Tokens have been minted yet we assume the ReserveTokenBalance to be 1 wei, in a mainnet scenario as soon as the contract is deployed we transfer a small amount i.e 1 wei worth of reserve token to the contract).
-- **ReserveRatio** Currently it is set at 10 % but let's see how different reserve ratio's affect the price.
-<br />
-
-![qYnG26I](https://user-images.githubusercontent.com/26670962/103397769-bd030480-4b5f-11eb-9815-8b03d8d20e82.png)
-
-The diagram above shows some examples of bonding curves with different Reserve Ratios. In the bottom-left curve with a 10% Reserve Ratio, the price curve grow more aggressively with increasing supply. A Reserve Ratio higher than 10% would flatten towards the linear top-right shape as it approaches 50%.
-
-
-## Mathmatical Formula
-
-- **Reserve Ratio** When deploying we need to pass in a reserve ratio which currently is 100000(10 %) for high price sensitivity but can range from 0 - 100, higher reserve ratio between the Reserve Token balance and the SMILE (😃) Token will result in lower price sensitivity, meaning that each buy and sell will have a less than proportionate effect on the SMILE (😃) Token’s price movement.
-Though it is calculated as Reserve Ratio = Reserve Token Balance / (SMILE Token Supply x SMILE Token Price)
-<br />
-
-- **Purchase Return**  The Amount of SMILE (😃) Token’s you get after you stake mock dai it is calculated as Purchase Return = SMILE Token Supply * ((1 + ReserveTokensReceived / ReserveTokenBalance) ^ (ReserveRatio) - 1)
-<br />
-
-- **Sale Return** The Amount of Mock DAI you get based on the amount of SMILE (😃) token's you choose to burn and the current price at that point it is calculated as Sale Return = ReserveTokenBalance * (1 - (1 - SMILE Token Received / SMILE Token Supply) ^ (1 / (ReserveRatio)))**
-=======
 > install and start your 👷‍ Hardhat chain:
 
 ```bash
@@ -155,5 +93,4 @@
 
 ---
 
-🙏 Please check out our [Gitcoin grant](https://gitcoin.co/grants/2851/scaffold-eth) too!
->>>>>>> ceba2968
+🙏 Please check out our [Gitcoin grant](https://gitcoin.co/grants/2851/scaffold-eth) too!